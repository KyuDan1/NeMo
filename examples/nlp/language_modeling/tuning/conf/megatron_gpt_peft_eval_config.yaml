--- conflicted
+++ resolved
@@ -114,12 +114,8 @@
       truncation_field: ${data.train_ds.truncation_field} # Options: keys in context_key
       index_mapping_dir: null # Path to a directory to write index mapping files.
       prompt_template: ${data.train_ds.prompt_template}
-<<<<<<< HEAD
-      tokens_to_generate: ???
+      tokens_to_generate: 32 # decide how many tokens we want to generate to evaluate performance with string metrics
       truncation_augmentation: False # Do truncation from end
-=======
-      tokens_to_generate: 32 # decide how many tokens we want to generate to evaluate performance with string metrics
->>>>>>> fc0ceee9
 
       metric:
         name: "loss" # Name of the evaluation metric to use. Options: ['exact_string_match', 'loss']

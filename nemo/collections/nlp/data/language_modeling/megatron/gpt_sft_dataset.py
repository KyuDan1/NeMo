# Copyright (c) 2023, NVIDIA CORPORATION.  All rights reserved.
#
# Licensed under the Apache License, Version 2.0 (the "License");
# you may not use this file except in compliance with the License.
# You may obtain a copy of the License at
#
#     http://www.apache.org/licenses/LICENSE-2.0
#
# Unless required by applicable law or agreed to in writing, software
# distributed under the License is distributed on an "AS IS" BASIS,
# WITHOUT WARRANTIES OR CONDITIONS OF ANY KIND, either express or implied.
# See the License for the specific language governing permissions and
# limitations under the License.

from typing import List, Optional, Union

import numpy as np
import torch
from datasets import load_dataset

from nemo.collections.common.tokenizers.tokenizer_spec import TokenizerSpec
from nemo.collections.nlp.data.language_modeling.megatron.dataset_utils import get_samples_mapping
from nemo.collections.nlp.data.language_modeling.text_memmap_dataset import JSONLMemMapDataset
from nemo.core.classes import Dataset
from nemo.utils import logging

__all__ = ['GPTSFTDataset']


class GPTSFTDataset(Dataset):
    def __init__(
        self,
        file_path: str,
        tokenizer: TokenizerSpec,
        max_seq_length: int = 1024,
        min_seq_length: int = 1,
        add_bos: bool = False,
        add_eos: bool = True,
        add_sep: bool = False,
        sep_id: int = None,
        max_num_samples: int = None,
        seed: int = 1234,
        context_keys: str = "text",
        label_key: str = "answer",
        separate_prompt_and_response_with_newline: bool = False,
        answer_only_loss: bool = True,
        truncation_fields: str = "text",
        pad_to_max_length: bool = False,  # (@adithyare) allows for much faster training especially in PEFT settings.
        index_mapping_dir: str = None,
        prompt_template: str = None,
        virtual_tokens: int = 0,
        tokens_to_generate: int = 0,
        memmap_workers: Optional[int] = None,
<<<<<<< HEAD
        truncation_augmentation: bool = False,
=======
        hf_dataset: bool = False,
>>>>>>> fc0ceee9
    ):
        """
        file_path: Path to a JSONL GPT supervised fine-tuning dataset. Data is formatted as multiple JSON lines with each line formatted as follows. {'input': 'John von Neumann\nVon Neumann made fundamental contributions .... Q: What did the math of artificial viscosity do?', 'output': 'smoothed the shock transition without sacrificing basic physics'}
        tokenizer: Tokenizer for the dataset. Instance of a class that inherits TokenizerSpec (ex: YTTM, SentencePiece).
        max_seq_length (int): maximum sequence length for each dataset examples. Examples will either be truncated to fit this length or dropped if they cannot be truncated.
        min_seq_length (int): min length of each data example in the dataset. Data examples will be dropped if they do not meet the min length requirements.
        add_bos (bool): Whether to add a beginning of sentence token to each data example
        add_eos (bool): Whether to add an end of sentence token to each data example
        add_sep (bool): Whether to add a separation token to each data example (goes between prompt and answer)
        tokens_to_generate (int): (inference only) Number of tokens to generate during inference
        seed: Random seed for data shuffling.
        max_num_samples: Maximum number of samples to load. This can be > dataset length if you want to oversample data. If None, all samples will be loaded.
        seed: int = 1234,
        context_keys: Key to use for the context in your JSONL file
        label_key: Key to use for the label in your JSONL file
        separate_prompt_and_response_with_newline: Adds a newline between prompt and response.
        answer_only_loss: If True, will compute the loss only on the answer part of the input. If False, will compute the loss on the entire input.
        truncation_field: Field to use for truncation. (Options: keys in context_keys). Field to be used for truncation if the combined length exceeds the max sequence length.
        pad_to_max_length: Whether to pad the input to the max sequence length. If False, will pad to the max length of the current batch.
        index_mapping_dir: Directory to save the index mapping to. If None, will write to the same folder as the dataset.
<<<<<<< HEAD
        prompt_template: Prompt template to inject via an fstring. Formatted like Q: {input}\n\nA: {output}
        truncation_augmentation: Do random truncation instead of only end truncation
=======
        prompt_template: Prompt template to inject via an fstring. Formatted like Q: {context_key}\n\nA: {label_key}
        hf_dataset: Whether to load the json file with the HuggingFace dataset. otherwise, will load the jsonl file with the JSONLMemMapDataset.
>>>>>>> fc0ceee9
        """
        self.tokenizer = tokenizer
        # AutoTokenizer(pretrained_model_name='gpt2') tokenizer_space_sensitive = True
        self.tokenizer_space_sensitive = tokenizer.text_to_tokens('Hello World') != tokenizer.text_to_tokens('Hello') + tokenizer.text_to_tokens('World')
        self.file_path = file_path
        self.max_seq_length = max_seq_length
        self.min_seq_length = min_seq_length
        self.add_bos = add_bos
        self.add_eos = add_eos
        self.add_sep = add_sep
        self.sep_id = sep_id
        self.max_num_samples = max_num_samples
        self.seed = seed
        self.context_keys = context_keys.split(',')
        self.label_key = label_key
        self.separate_prompt_and_response_with_newline = separate_prompt_and_response_with_newline
        self.answer_only_loss = answer_only_loss
        self.truncation_fields = truncation_fields.split(',')
        self.pad_to_max_length = pad_to_max_length
        self.index_mapping_dir = index_mapping_dir
        self.prompt_template = prompt_template
        self.virtual_tokens = virtual_tokens
        self.tokens_to_generate = tokens_to_generate
        if self.prompt_template is not None:
            # When providing things like newlines in the prompt template via the CLI, they are escaped. This line unescapes them.
            self.prompt_template = self.prompt_template.encode('utf-8').decode('unicode_escape')

        # Previous models has self.truncation_fields = ['context'] and self.context_keys = ['input']
        if len(self.truncation_fields) == 1 and len(self.context_keys) == 1 and self.context_keys[0] == 'input' and self.truncation_fields[0] == 'context':
            self.truncation_fields[0] = self.context_keys[0]
        assert set(self.truncation_fields).issubset(
            self.context_keys
        ), f'truncation_fields {self.truncation_fields} must in {self.context_keys}'

        if hf_dataset:
            self.indexed_dataset = load_dataset(
                'json', data_files=file_path, cache_dir=index_mapping_dir, num_proc=memmap_workers, split='train'
            )
        else:
            self.indexed_dataset = JSONLMemMapDataset(
                dataset_paths=[file_path],
                tokenizer=None,
                header_lines=0,
                index_mapping_dir=index_mapping_dir,
                workers=memmap_workers,
            )

        # Will be None after this call if `max_num_samples` is None
        self._build_samples_mapping()

    def _build_samples_mapping(self):
        if self.max_num_samples is not None:
            self.samples_mapping = get_samples_mapping(
                indexed_dataset=self.indexed_dataset,
                data_prefix=self.file_path,
                num_epochs=None,
                max_num_samples=self.max_num_samples,
                max_seq_length=self.max_seq_length - 2,
                short_seq_prob=0,
                seed=self.seed,
                name=self.file_path.split('/')[-1],
                binary_head=False,
                index_mapping_dir=self.index_mapping_dir,
            )
        else:
            self.samples_mapping = None

    def __len__(self):
        if self.max_num_samples is None:
            return len(self.indexed_dataset)
        else:
            return len(self.samples_mapping)

    def __getitem__(self, idx):
        if isinstance(idx, np.int64):
            idx = idx.item()

        if self.samples_mapping is not None:
            assert idx < len(self.samples_mapping)
            idx, _, _ = self.samples_mapping[idx]
            if isinstance(idx, np.uint32):
                idx = idx.item()

        assert idx < len(self.indexed_dataset)
        # idx may < 0 because we pad_samples_to_global_batch_size, e.g. id = -1
        if idx < 0:
            idx = len(self) + idx
        try:
            example = self.indexed_dataset[idx]
        except Exception as e:
            logging.error(f"Error while loading example {idx} from dataset {self.file_path}")
            raise e
        return self._process_example(example)

    def _process_prompt(self, contexts: List[str], label: str):
        """
        Combine contexts and label into a list of strings and a list of keys based on template.
        """
        prompt_strings = []
        prompt_keys = []
        
        # split with template
        if self.prompt_template is not None:
            # context placeholder
            context_phs = [f'{{{ck}}}' for ck in self.context_key]
            for cph in context_phs:
                assert cph in self.prompt_template, f'{cph} must in {self.prompt_template}'
            context_ph_to_context_s = {cph: cs for cph, cs in zip(context_phs, contexts)}
            context_ph_to_context_k = {cph: ck for cph, ck in zip(context_phs, self.context_key)}
            
            # label placeholder
            label_ph = f'{{{self.label_key}}}'
            assert label_ph in self.prompt_template, f'{label_ph} must in {self.prompt_template}'
            assert self.prompt_template.index(label_ph) == len(self.prompt_template) - len(
                label_ph
            ), f'{{{self.label_key}}} must be at the end of prompt_template.'
            
            # positions
            context_positions = [p for cph in context_phs for p in (self.prompt_template.index(cph), self.prompt_template.index(cph) + len(cph))]
            context_positions = [0] + context_positions + [self.prompt_template.index(label_ph)]
            context_positions = sorted(context_positions)
            
            # iterate each position bucket
            for i in range(len(context_positions) - 1):
                pi = context_positions[i]
                pj = context_positions[i+1]
                # prev_s end space + curr_s start space
                leading_space = 0 if i == 0 else int(self.prompt_template[pi-1] == ' ') + len(self.prompt_template[pi:pj]) - len(self.prompt_template[pi:pj].lstrip(' '))
                cs = context_ph_to_context_s.get(self.prompt_template[pi:pj], self.prompt_template[pi:pj]).strip(' ')
                if len(cs) > 0:
                    prompt_strings.append(' ' * leading_space + cs if self.tokenizer_space_sensitive else cs)
                    prompt_keys.append(context_ph_to_context_k.get(self.prompt_template[pi:pj], '<template>'))
                
            leading_space = int(self.prompt_template[pj-1] == ' ')
            prompt_strings.append(' ' * leading_space + label if self.tokenizer_space_sensitive else label)
            prompt_keys.append(self.label_key)
            
        # split with newline
        elif self.separate_prompt_and_response_with_newline:
            for ck, cs in zip(self.context_key, contexts):
                prompt_strings.append(cs)
                prompt_strings.append('\n')
                prompt_keys.append(ck)
                prompt_keys.append('<newline>')
            prompt_strings.append(label)
            prompt_keys.append(self.label_key)
            
        # split with space
        elif self.tokenizer_space_sensitive:
            for ck, cs in zip(self.context_key, contexts):
                prompt_strings.append(' ' + cs if len(prompt_strings) != 0 else cs)
                prompt_keys.append(ck)
            prompt_strings.append(' ' + label)
            prompt_keys.append(self.label_key)
        else:
<<<<<<< HEAD
            for ck, cs in zip(self.context_key, contexts):
                prompt_strings.append(cs)
                prompt_keys.append(ck)
            prompt_strings.append(label)
            prompt_keys.append(self.label_key)
        
        return prompt_strings, prompt_keys

    def _process_truncation(self, prompt_ids: List[List[int]], prompt_keys: List[str]):
=======
            context = ' '.join(contexts)
            text = context + ' ' + label

        context_ids = self.tokenizer.text_to_ids(context)
        # Make sure always take the same string for label_ids
        label_ids = self.tokenizer.text_to_ids(text[len(context) :])

        return context_ids, label_ids

    def _process_truncation(self, contexts: List[str], label: str):
>>>>>>> fc0ceee9
        """
        Calculate total tokens and truncate multiple contexts
        """
        context_ids =  prompt_ids[:-1]
        label_ids = prompt_ids[-1]
        total_ids = (
            self.virtual_tokens
            + sum(len(ids) for ids in context_ids)
            + max(len(label_ids), self.tokens_to_generate)
            + self.add_bos
            + self.add_sep
            + self.add_eos # Only training need to consider eos token
        )

        if total_ids > self.max_seq_length:
            truncation_length_total = total_ids - self.max_seq_length
            field_length = len(self.truncation_field)
            # Sorted equal divide length to each field
            truncation_length_list = [
                truncation_length_total // field_length + (1 if i < truncation_length_total % field_length else 0)
                for i in range(field_length)[::-1]
            ]

            for i, (ids, key) in enumerate(zip(context_ids, prompt_keys[:-1])):
                if key in self.truncation_field:
                    truncation_length = truncation_length_list.pop()
                    assert len(ids) >= truncation_length, f'{key} is not long enough to truncate.'
                    ids_offset = random.randint(0, truncation_length) if self.truncation_augmentation else 0
                    ids_length = len(ids) - truncation_length
                    context_ids[i] = ids[ids_offset:ids_offset+ids_length]

        context_ids = [i for ids in context_ids for i in ids]
        return context_ids, label_ids

    def _process_example(self, example):
        """
        Create an example by concatenating text and answer.
        Truncation is carried out when needed, but it is performed only on the prompt side.
        BOS, EOS, and SEP, are added if specified.
        """
        contexts = [example[c].strip(' ') for c in self.context_keys]
        label = example[self.label_key]

        prompt_strings, prompt_keys = self._process_prompt(contexts, label)
        prompt_ids = [self.tokenizer.text_to_ids(p) for p in prompt_strings]
        context_ids, answer_ids = self._process_truncation(prompt_ids, prompt_keys)

        if self.virtual_tokens:
            # (@adithyare) we are going to insert "pad/eos" tokens in the beginning of the text and context
            # these pad/eos tokens are placeholders for virtual tokens
            context_ids = [self.tokenizer.eos_id] * self.virtual_tokens + context_ids

        input_ids = context_ids
        answer_start_idx = len(input_ids)

        # Adds bos token in the start
        if self.add_bos:
            context_ids = [self.tokenizer.bos_id] + context_ids
            input_ids = [self.tokenizer.bos_id] + input_ids
            answer_start_idx += 1

        # Adds sep token between text/prompt and answer
        if self.add_sep:
            context_ids = context_ids + [self.sep_id]
            input_ids = input_ids + [self.sep_id]
            answer_start_idx += 1

        input_ids = input_ids + label_ids

        # Only training need to consider eos token
        if self.add_eos:
            input_ids = input_ids + [self.tokenizer.eos_id]

        if len(input_ids) > self.max_seq_length:
            logging.warning(f'Input ids length {len(input_ids)} exceed max sequence length {self.max_seq_length}')
            input_ids = input_ids[: self.max_seq_length]

        # store metadata in dataset, in case user may have keys required in the prediction json files
        metadata = {k: v for k, v in example.items() if k not in [self.context_key, self.label_key]}

        processed_example = {
            'input_ids': input_ids,
            'answer_start_idx': answer_start_idx,
            'context_ids': context_ids,
            'context_length': len(context_ids),
            'answer_ids': answer_ids,
            'metadata': metadata,
        }

        return processed_example

    def _maybe_cast_to_list(self, x):
        if isinstance(x, np.ndarray):
            return [item.tolist() for item in x]
        return x

    def _ceil_to_nearest(self, n, m):
        return (n + m - 1) // m * m

    def _collate_item(self, item, max_length, pad_id):
        item = self._maybe_cast_to_list(item)
        # max_length = max([len(x) for x in item]) if item else 0
        # here [0] should be tokenizer.pad_id
        item = [x + [pad_id] * (max_length - len(x)) for x in item]
        return item

    def _build_loss_mask(self, processed_example):
        """ Pad input_ids in batch to max batch length while building loss mask """
        input_ids = processed_example['input_ids']
        answer_start_idx = processed_example['answer_start_idx']
        if self.answer_only_loss:
            loss_mask = [float(idx >= answer_start_idx) for idx in range(len(input_ids))]
        else:
            loss_mask = [1.0] * len(input_ids)

        return loss_mask

    @torch.no_grad()
    def _create_attention_mask(self, max_length):
        """Create `attention_mask`.
        Args:
            input_ids: A 1D tensor that holds the indices of tokens.
        """
        # seq_length = len(input_ids)
        # `attention_mask` has the shape of [1, seq_length, seq_length]
        attention_mask = torch.tril(torch.ones((max_length, max_length))).unsqueeze(0)
        attention_mask = attention_mask < 0.5
        return attention_mask

    def collate_fn(self, batch):
        input_ids = [item['input_ids'][:-1] for item in batch]
        labels = [item['input_ids'][1:] for item in batch]
        contexts = [item['context_ids'] for item in batch]
        context_lengths = torch.LongTensor([item['context_length'] for item in batch])
        answers = [item['answer_ids'] for item in batch]
        loss_mask = [self._build_loss_mask(item)[1:] for item in batch]
        metadata = [item['metadata'] for item in batch]

        max_length = max(max([len(x) for x in input_ids]), max([len(x) for x in contexts]) + self.tokens_to_generate)
        # increase max length to nearest multiple of 4 or 8
        if self.pad_to_max_length:
            max_length = self.max_seq_length
        else:
            max_length = min(self.max_seq_length, self._ceil_to_nearest(max_length, 8))
        assert max_length <= self.max_seq_length

        attention_mask = [self._create_attention_mask(max_length) for _ in batch]
        attention_mask = torch.stack(attention_mask)
        position_ids = [list(range(max_length)) for _ in batch]
        position_ids = torch.LongTensor(position_ids)
        input_ids = torch.LongTensor(
            self._collate_item(input_ids, max_length=max_length, pad_id=self.tokenizer.eos_id)
        )
        labels = torch.LongTensor(self._collate_item(labels, max_length=max_length, pad_id=self.tokenizer.eos_id))
        loss_mask = torch.LongTensor(self._collate_item(loss_mask, max_length=max_length, pad_id=0))
        contexts = torch.LongTensor(self._collate_item(contexts, max_length=max_length, pad_id=self.tokenizer.eos_id))
        answers = torch.LongTensor(self._collate_item(answers, max_length=max_length, pad_id=self.tokenizer.eos_id))

        processed_batch = {
            'tokens': input_ids,
            'labels': labels,
            'attention_mask': attention_mask,
            'loss_mask': loss_mask,
            'position_ids': position_ids,
            'contexts': contexts,
            'context_lengths': context_lengths,
            'answers': answers,
            'metadata': metadata,
        }

        return processed_batch<|MERGE_RESOLUTION|>--- conflicted
+++ resolved
@@ -51,11 +51,8 @@
         virtual_tokens: int = 0,
         tokens_to_generate: int = 0,
         memmap_workers: Optional[int] = None,
-<<<<<<< HEAD
+        hf_dataset: bool = False,
         truncation_augmentation: bool = False,
-=======
-        hf_dataset: bool = False,
->>>>>>> fc0ceee9
     ):
         """
         file_path: Path to a JSONL GPT supervised fine-tuning dataset. Data is formatted as multiple JSON lines with each line formatted as follows. {'input': 'John von Neumann\nVon Neumann made fundamental contributions .... Q: What did the math of artificial viscosity do?', 'output': 'smoothed the shock transition without sacrificing basic physics'}
@@ -76,13 +73,9 @@
         truncation_field: Field to use for truncation. (Options: keys in context_keys). Field to be used for truncation if the combined length exceeds the max sequence length.
         pad_to_max_length: Whether to pad the input to the max sequence length. If False, will pad to the max length of the current batch.
         index_mapping_dir: Directory to save the index mapping to. If None, will write to the same folder as the dataset.
-<<<<<<< HEAD
-        prompt_template: Prompt template to inject via an fstring. Formatted like Q: {input}\n\nA: {output}
-        truncation_augmentation: Do random truncation instead of only end truncation
-=======
         prompt_template: Prompt template to inject via an fstring. Formatted like Q: {context_key}\n\nA: {label_key}
         hf_dataset: Whether to load the json file with the HuggingFace dataset. otherwise, will load the jsonl file with the JSONLMemMapDataset.
->>>>>>> fc0ceee9
+        truncation_augmentation: Do random truncation instead of only end truncation
         """
         self.tokenizer = tokenizer
         # AutoTokenizer(pretrained_model_name='gpt2') tokenizer_space_sensitive = True
@@ -238,7 +231,6 @@
             prompt_strings.append(' ' + label)
             prompt_keys.append(self.label_key)
         else:
-<<<<<<< HEAD
             for ck, cs in zip(self.context_key, contexts):
                 prompt_strings.append(cs)
                 prompt_keys.append(ck)
@@ -248,18 +240,6 @@
         return prompt_strings, prompt_keys
 
     def _process_truncation(self, prompt_ids: List[List[int]], prompt_keys: List[str]):
-=======
-            context = ' '.join(contexts)
-            text = context + ' ' + label
-
-        context_ids = self.tokenizer.text_to_ids(context)
-        # Make sure always take the same string for label_ids
-        label_ids = self.tokenizer.text_to_ids(text[len(context) :])
-
-        return context_ids, label_ids
-
-    def _process_truncation(self, contexts: List[str], label: str):
->>>>>>> fc0ceee9
         """
         Calculate total tokens and truncate multiple contexts
         """

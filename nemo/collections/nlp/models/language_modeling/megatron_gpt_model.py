# Copyright (c) 2021, NVIDIA CORPORATION.  All rights reserved.
#
# Licensed under the Apache License, Version 2.0 (the "License");
# you may not use this file except in compliance with the License.
# You may obtain a copy of the License at
#
#     http://www.apache.org/licenses/LICENSE-2.0
#
# Unless required by applicable law or agreed to in writing, software
# distributed under the License is distributed on an "AS IS" BASIS,
# WITHOUT WARRANTIES OR CONDITIONS OF ANY KIND, either express or implied.
# See the License for the specific language governing permissions and
# limitations under the License.

import itertools
import queue
import warnings
<<<<<<< HEAD
from ast import mod
=======
>>>>>>> e64076e7
from dataclasses import fields
from functools import partial
from typing import Any, Dict, Iterator, List, Optional, Union

import torch
from omegaconf import OmegaConf
from omegaconf.dictconfig import DictConfig
from pytorch_lightning.accelerators import CPUAccelerator
from pytorch_lightning.trainer.trainer import Trainer

from nemo.collections.nlp.data.language_modeling.megatron.data_samplers import (
    MegatronPretrainingRandomSampler,
    MegatronPretrainingSampler,
)
from nemo.collections.nlp.data.language_modeling.megatron.gpt_dataset import build_train_valid_test_datasets
from nemo.collections.nlp.models.language_modeling.megatron.gpt_model import GPTModel
from nemo.collections.nlp.models.language_modeling.megatron_base_model import MegatronBaseModel
from nemo.collections.nlp.modules.common.megatron.build_model import build_model
from nemo.collections.nlp.modules.common.megatron.module import Float16Module
from nemo.collections.nlp.modules.common.megatron.utils import (
    average_losses_across_data_parallel_group,
    get_all_params_for_weight_decay_optimization,
    get_ltor_masks_and_position_ids,
    get_params_for_weight_decay_optimization,
)
from nemo.collections.nlp.modules.common.text_generation_utils import (
    generate,
    get_computeprob_response,
    get_default_length_params,
    get_default_sampling_params,
    megatron_gpt_generate,
)
from nemo.collections.nlp.modules.common.transformer.text_generation import (
    LengthParam,
    OutputType,
    SamplingParam,
    TextGeneration,
)
from nemo.collections.nlp.parts.utils_funcs import activation_to_func, get_last_rank
from nemo.core.classes import Exportable
from nemo.core.classes.common import PretrainedModelInfo
from nemo.core.neural_types import ChannelType, NeuralType
from nemo.utils import logging

try:
    import apex.transformer.pipeline_parallel.utils
    from apex.transformer.pipeline_parallel.utils import get_num_microbatches

    HAVE_APEX = True

except (ImportError, ModuleNotFoundError):

    HAVE_APEX = False

try:
    from megatron.core import parallel_state
    from megatron.core.models.gpt import GPTModel as MCoreGPTModel
    from megatron.core.pipeline_parallel.schedules import get_forward_backward_func
    from megatron.core.transformer.module import Float16Module as MCoreFloat16Module
    from megatron.core.transformer.transformer_config import TransformerConfig
    from megatron.core.utils import init_method_normal, scaled_init_method_normal
<<<<<<< HEAD
    from megatron.core import InferenceParams
=======
>>>>>>> e64076e7

    # TODO @tmoon: Use once available in Megatron-LM
    # from megatron.core.pipeline_parallel.schedules import DataIteratorList

    HAVE_MEGATRON_CORE = True

except (ImportError, ModuleNotFoundError):

    HAVE_MEGATRON_CORE = False

try:
    import transformer_engine
    from transformer_engine.pytorch import module as te_module

    HAVE_TE = True

except (ImportError, ModuleNotFoundError):
    HAVE_TE = False


class MegatronGPTExportableModel(torch.nn.Module, Exportable):
    """
    Megatron GPT Wrapper for ONNX export
    """

    def __init__(self, model):
        super().__init__()
        self.model = model
        self.fp8_enabled = model.cfg.get('fp8', False)
        self.fp8_recipe = None
        if self.fp8_enabled and HAVE_TE:
            self.fp8_recipe = transformer_engine.common.recipe.DelayedScaling(
                margin=0, interval=1, fp8_format=transformer_engine.common.recipe.Format.E4M3
            )

        self.dtype = None
        if model.cfg['precision'] == 'bf16':
            self.dtype = torch.bfloat16
        elif int(model.cfg['precision']) == 32:
            self.dtype = torch.float
        elif int(model.cfg['precision']) == 16:
            self.dtype = torch.float16
        else:
            raise ValueError(f"precision: {model.cfg['precision']} is not supported.")

    def forward(self, tokens, position_ids, attention_mask):
        if self.fp8_enabled and HAVE_TE:
            with transformer_engine.pytorch.onnx_export(self.fp8_enabled), transformer_engine.pytorch.fp8_autocast(
                enabled=self.fp8_enabled, fp8_recipe=self.fp8_recipe
            ), torch.no_grad(), torch.inference_mode(), torch.autocast(
                'cuda', dtype=self.dtype
            ), warnings.catch_warnings():
                warnings.filterwarnings(action='ignore', category=torch.jit.TracerWarning, module=r'.*')
                assert tokens.shape == position_ids.shape
                assert attention_mask.shape[2] == attention_mask.shape[3] == tokens.shape[1] == position_ids.shape[1]
                output_tensor = self.model.forward(
                    tokens=tokens.cuda(),
                    text_position_ids=position_ids.cuda(),
                    attention_mask=attention_mask.cuda(),
                    labels=None,
                )
        else:
            with torch.no_grad(), torch.inference_mode(), torch.autocast(
                'cuda', dtype=self.dtype
            ), warnings.catch_warnings():
                warnings.filterwarnings(action='ignore', category=torch.jit.TracerWarning, module=r'.*')
                assert tokens.shape == position_ids.shape
                assert attention_mask.shape[2] == attention_mask.shape[3] == tokens.shape[1] == position_ids.shape[1]
                output_tensor = self.model.forward(
                    tokens=tokens.cuda(),
                    text_position_ids=position_ids.cuda(),
                    attention_mask=attention_mask.cuda(),
                    labels=None,
                )

        return output_tensor

    def freeze(self):
        for param in self.parameters():
            param.requires_grad = False

    def input_example(self, max_batch=1, max_dim=768, seq_len=6):
        ids = [self.model.tokenizer.text_to_ids(text) for text in ["how is the weather on           Sunday"]]
        id_tensors = [torch.unsqueeze(torch.LongTensor(id_list), dim=0) for id_list in ids]
        masks_and_position_ids = [
            get_ltor_masks_and_position_ids(id_tensor, self.model.tokenizer.eos_id, False, False, False)
            for id_tensor in id_tensors
        ]
        for tokens, attn_mask_and_pos_ids in zip(id_tensors, masks_and_position_ids):
            attn_mask, _, pos_ids = attn_mask_and_pos_ids
            return tokens, pos_ids, attn_mask

    @property
    def input_types(self) -> Optional[Dict[str, NeuralType]]:
        return {
            "input_ids": NeuralType(('B', 'T'), ChannelType()),
            "position_ids": NeuralType(('B', 'T'), ChannelType()),
            "attention_mask": NeuralType(('D', 'D', 'T', 'T'), ChannelType()),
        }

    @property
    def output_types(self) -> Optional[Dict[str, NeuralType]]:
        return {"logits": NeuralType(('B', 'T', 'D'), ChannelType())}

    @property
    def input_names(self) -> List[str]:
        return ['input_ids', 'position_ids', 'attention_mask']

    @property
    def output_names(self) -> List[str]:
        return ['logits']


class MegatronGPTModel(MegatronBaseModel, TextGeneration):
    """
    Megatron GPT pretraining
    """

    def __init__(self, cfg: DictConfig, trainer: Trainer):
        if not HAVE_APEX:
            raise ImportError(
                "Apex was not found. Please see the NeMo README for installation instructions: https://github.com/NVIDIA/NeMo#megatron-gpt."
            )

        if not HAVE_MEGATRON_CORE:
            raise ImportError(
                "megatron-core was not found. Please see the NeMo README for installation instructions: https://github.com/NVIDIA/NeMo#megatron-gpt."
            )
        # this prevents base constructor from initializing tokenizer
        self.tokenizer = None
        super().__init__(cfg, trainer=trainer, no_lm_init=True)

        self._validate_trainer()

        # build the transformer config
        self.transformer_config = self.build_transformer_config()

        self.megatron_amp_o2 = cfg.get('megatron_amp_O2', False)

        self.mcore_gpt = cfg.get('mcore_gpt', False)

        self.rampup_batch_size = self.cfg.get('rampup_batch_size', None)
        if self.rampup_batch_size:
            self.prev_consumed_samples = 0
            self.if_first_step = 0
            self.prev_global_batch_size = None

        if not self.megatron_amp_o2 and self.cfg.get('virtual_pipeline_model_parallel_size', None):
            raise ValueError('Virtual pipeline model parallel is only supported when using megatron_amp_O2')

        # build_model returns a list of modules which are used for interleaved pipeline parallelism
        if isinstance(self.trainer.accelerator, CPUAccelerator):
            self.model = build_model(
                model_provider_func=self.model_provider_func,
                wrap_with_ddp=False,
                on_cpu=True,
                virtual_pipeline_model_parallel_size=self.cfg.get('virtual_pipeline_model_parallel_size', None),
            )
        else:
            self.model = build_model(
                model_provider_func=self.model_provider_func,
                wrap_with_ddp=False,
                virtual_pipeline_model_parallel_size=self.cfg.get('virtual_pipeline_model_parallel_size', None),
            )

        # if we're not using interleaved, then self.model is a module.
        if self.cfg.get('virtual_pipeline_model_parallel_size', None) is None:
            self.model = self.model[0]

        if self.megatron_amp_o2:

            if not self.with_distributed_adam:
                # Pre-allocate the model on GPU to have master parameters allocated on the same device with matching data type
                if isinstance(self.model, list):
                    for module in self.model:
                        module.cuda(torch.cuda.current_device())
                else:
                    self.model.cuda(torch.cuda.current_device())

            self._wrap_model_for_O2()

        if self.trainer.precision in ['bf16', 'bf16-mixed']:
            self.autocast_dtype = torch.bfloat16
        elif self.trainer.precision in [32, '32', '32-true']:
            self.autocast_dtype = torch.float
        elif self.trainer.precision in [16, '16', '16-mixed']:
            self.autocast_dtype = torch.half
        else:
            raise ValueError('precision must be in ["32-true", "16-mixed", "bf16-mixed"]')

        self.enable_autocast = (
            True if (not self.megatron_amp_o2) and (self.autocast_dtype in [torch.float16, torch.bfloat16]) else False
        )

        self.transformer_engine = cfg.get('transformer_engine', False)

        # configuration used for inference
        self._inference_config = None

        # Convert the global-batch-based profile index to micro-batch index
        if hasattr(self, '_nsys_profile_enabled'):
            mp_size = cfg.get('tensor_model_parallel_size', 1) * cfg.get('pipeline_model_parallel_size', 1)
            data_parallel_world_size = trainer.world_size // mp_size
            grad_accum_steps = cfg.get('global_batch_size') // (cfg.get('micro_batch_size') * data_parallel_world_size)
            self._nsys_profile_start_step *= grad_accum_steps
            self._nsys_profile_end_step *= grad_accum_steps

        self.get_attention_mask_from_fusion = self.cfg.get('get_attention_mask_from_fusion', True)
        self.initialize_ub = self.cfg.get('ub_tp_comm_overlap', False)

        self.inference_params = None


    def get_gpt_module_list(self):
        if isinstance(self.model, list):
            return [
                model.module if isinstance(model, (Float16Module, MCoreFloat16Module)) else model
                for model in self.model
            ]
        elif isinstance(self.model, (Float16Module, MCoreFloat16Module)):
            return [self.model.module]
        else:
            return [self.model]

    def set_inference_config(self, inference_config):
        self._inference_config = inference_config

    def get_inference_config(self):
        return self._inference_config

    def model_provider_func(self, pre_process, post_process):
        """Model depends on pipeline paralellism."""
        if self.mcore_gpt:
            model = MCoreGPTModel(
                config=self.transformer_config,
                vocab_size=self.cfg.get('override_vocab_size', self.padded_vocab_size),
                max_sequence_length=self.cfg.get('encoder_seq_length', 512),
                pre_process=pre_process,
                post_process=post_process,
                parallel_output=True,
                share_embeddings_and_output_weights=self.cfg.get('share_embeddings_and_output_weights', True),
                position_embedding_type=self.cfg.get('position_embedding_type', 'learned_absolute'),
                rotary_percent=self.cfg.get('rotary_percentage', 1.0),
            )
        else:
            assert (
                self.cfg.get('num_query_groups', None) is None
<<<<<<< HEAD
                or self.cfg.get('num_query_groups', None) == self.cfg.get('num_attention_heads', None)
=======
>>>>>>> e64076e7
            ), "Group Query Attention is only supported in Megatron Core. Set 'mcore_gpt' to use GQA."

            model = GPTModel(
                config=self.model_parallel_config,
                vocab_size=self.cfg.get('override_vocab_size', self.padded_vocab_size),
                hidden_size=self.cfg.hidden_size,
                max_position_embeddings=self.cfg.max_position_embeddings,
                num_layers=self.cfg.num_layers,
                num_attention_heads=self.cfg.num_attention_heads,
                apply_query_key_layer_scaling=self.cfg.get('apply_query_key_layer_scaling', True),
                kv_channels=self.cfg.get('kv_channels', None),
                ffn_hidden_size=self.cfg.ffn_hidden_size,
                num_tokentypes=0,
                parallel_output=True,
                pre_process=pre_process,
                post_process=post_process,
                init_method_std=self.cfg.get('init_method_std', 0.02),
                use_scaled_init_method=self.cfg.get('use_scaled_init_method', True),
                fp16_lm_cross_entropy=self.cfg.get('fp16_lm_cross_entropy', False),
                megatron_amp_O2=self.cfg.get('megatron_amp_O2', False),
                hidden_dropout=self.cfg.get('hidden_dropout', 0.1),
                attention_dropout=self.cfg.get('attention_dropout', 0.1),
                ffn_dropout=self.cfg.get('ffn_dropout', 0.0),
                precision=self.cfg.get('precision', 16),
                fp32_residual_connection=self.cfg.get('fp32_residual_connection', False),
                activations_checkpoint_granularity=self.cfg.get('activations_checkpoint_granularity', None),
                activations_checkpoint_method=self.cfg.get('activations_checkpoint_method', None),
                activations_checkpoint_num_layers=self.cfg.get('activations_checkpoint_num_layers', 1),
                activations_checkpoint_layers_per_pipeline=self.cfg.get(
                    'activations_checkpoint_layers_per_pipeline', None
                ),
                normalization=self.cfg.get('normalization', 'layernorm'),
                layernorm_epsilon=self.cfg.get('layernorm_epsilon', 1e-5),
                onnx_safe=self.cfg.get('onnx_safe', False),
                bias=self.cfg.get('bias', True),
                bias_activation_fusion=self.cfg.get('bias_activation_fusion', True),
                bias_dropout_add_fusion=self.cfg.get('bias_dropout_add_fusion', True),
                activation=self.cfg.get('activation', 'gelu'),
                headscale=self.cfg.get('headscale', False),
                transformer_block_type=self.cfg.get('transformer_block_type', 'pre_ln'),
                openai_gelu=self.cfg.get('openai_gelu', False),
                normalize_attention_scores=self.cfg.get('normalize_attention_scores', True),
                position_embedding_type=self.cfg.get('position_embedding_type', 'learned_absolute'),
                rotary_percentage=self.cfg.get('rotary_percentage', 1.0),
                share_embeddings_and_output_weights=self.cfg.get('share_embeddings_and_output_weights', True),
                attention_type=self.cfg.get('attention_type', 'multihead'),
                masked_softmax_fusion=self.cfg.get('masked_softmax_fusion', True),
                persist_layer_norm=self.cfg.get('persist_layer_norm', False),
                transformer_engine=self.cfg.get('transformer_engine', False),
                fp8=self.cfg.get('fp8', False),
                fp8_e4m3=self.cfg.get('fp8_e4m3', False),
                fp8_hybrid=self.cfg.get('fp8_hybrid', False),
                fp8_margin=self.cfg.get('fp8_margin', 0),
                fp8_interval=self.cfg.get('fp8_interval', 1),
                fp8_amax_history_len=self.cfg.get('fp8_amax_history_len', 1),
                fp8_amax_compute_algo=self.cfg.get('fp8_amax_compute_algo', 'most_recent'),
                reduce_amax=self.cfg.get('reduce_amax', True),
                use_emha=self.cfg.get('use_emha', False),
                ub_tp_comm_overlap=self.cfg.get('ub_tp_comm_overlap', False),
                use_flash_attention=self.cfg.get('use_flash_attention', False),
                megatron_legacy=self.cfg.get('megatron_legacy', False),
                seq_len_interpolation_factor=self.cfg.get('seq_len_interpolation_factor', None),
            )
        return model

    def setup_optimizer_param_groups(self):
        """ModelPT override. Optimizer will get self._optimizer_param_groups"""
        if self.cfg.get('do_layer_norm_weight_decay', False):
            if isinstance(self.model, list):
                self._optimizer_param_groups = get_all_params_for_weight_decay_optimization(self.model)
            else:
                self._optimizer_param_groups = get_all_params_for_weight_decay_optimization([self.model])

        else:
            self._optimizer_param_groups = get_params_for_weight_decay_optimization(self.model)

    def configure_optimizers(self):

        if self.with_distributed_adam:

            # Disable overlapped grad sync for embedding grad when
            # pipeline parallelism is enabled
            if parallel_state.get_pipeline_model_parallel_world_size() > 1:
                modules = self.get_gpt_module_list()
                if parallel_state.is_pipeline_first_stage(ignore_virtual=True):
                    if len(modules) > 1:
                        module = modules[0]  # only the first virtual rank has the embeddings
                    else:
                        module = modules[0]
                    if self.cfg.get('share_embeddings_and_output_weights', True):
                        param = (
                            module.shared_embedding_or_output_weight()
                            if self.mcore_gpt
                            else module.word_embeddings_weight()
                        )
                        param._disable_greedy_grad_copy = not self.megatron_amp_o2
                        param._disable_overlap_grad_sync = True
                if parallel_state.is_pipeline_last_stage(ignore_virtual=True):
                    if len(modules) > 1:
                        module = modules[-1]  # only the last virtual rank has the embeddings
                    else:
                        module = modules[0]
                    if self.cfg.get('share_embeddings_and_output_weights', True):
                        param = (
                            module.shared_embedding_or_output_weight()
                            if self.mcore_gpt
                            else module.word_embeddings_weight()
                        )
                        param._disable_greedy_grad_copy = not self.megatron_amp_o2
                        param._disable_overlap_grad_sync = True

            # Disable overlapped grad sync for layer norm grads when
            # sequence parallelism is enabled
            for param in self.parameters():
                if getattr(param, 'sequence_parallel', False):
                    param._disable_greedy_grad_copy = not self.megatron_amp_o2
                    param._disable_overlap_grad_sync = True

            # Initialize parameter buckets for overlapped grad and param syncs
            # Note: Params with disabled overlapping are put in the
            # last param bucket
            buckets = []
            if self.cfg.get('virtual_pipeline_model_parallel_size', None) is not None:
                # Initialize a bucket for each virtual pipeline stage
                for module in self.model:
                    if isinstance(module, (Float16Module, MCoreFloat16Module)):
                        module = module.module
                    stage_bucket = []
                    layers = module.decoder.layers if self.mcore_gpt else module.language_model.encoder.layers
                    for layer in layers:
                        stage_bucket.extend(
                            p for p in layer.parameters() if not getattr(p, '_disable_overlap_grad_sync', False)
                        )
                    buckets.append(stage_bucket)
            else:
                # Initialize a bucket for each Transformer layer
                modules = self.model if isinstance(self.model, list) else [self.model]
                for module in modules:
                    if isinstance(module, (Float16Module, MCoreFloat16Module)):
                        module = module.module
                    layers = module.decoder.layers if self.mcore_gpt else module.language_model.encoder.layers
                    for layer in layers:
                        buckets.append(
                            [p for p in layer.parameters() if not getattr(p, '_disable_overlap_grad_sync', False)]
                        )
            buckets.reverse()
            used_params = set()
            for bucket in buckets:
                used_params.update(bucket)
            buckets[-1].extend(p for p in self.parameters() if p not in used_params)
            self.distributed_adam_buckets = buckets

        return super().configure_optimizers()

    def forward(self, tokens, text_position_ids, attention_mask, labels):
        output_tensor = self.model(tokens, text_position_ids, attention_mask, labels=labels)
        return output_tensor

    def fwd_bwd_step(self, dataloader_iter, batch_idx, forward_only):

        # handle asynchronous grad reduction
        no_sync_func = None
        grad_sync_func = None
        param_sync_func = None
        if not forward_only and self.with_distributed_adam:
            no_sync_func = partial(self._optimizer.no_sync, greedy_grad_copy=self.megatron_amp_o2,)
            grad_sync_func = self.reduce_overlap_gradients
            param_sync_func = self.sync_overlap_parameters

        # pipeline schedules will get these from self.model.config
        for module in self.get_gpt_module_list():
            module.config.no_sync_func = no_sync_func
            module.config.grad_sync_func = grad_sync_func
            module.config.param_sync_func = param_sync_func

        # run forward and backwards passes for an entire global batch
        # we do this inside training_step to support pipeline parallelism
        fwd_bwd_function = get_forward_backward_func()

        # TODO @akhattar: add num_micro_batches_with_partial_activation_checkpoints when ready
        losses_reduced_per_micro_batch = fwd_bwd_function(
            forward_step_func=self.get_forward_output_and_loss_func(forward_only),
            data_iterator=self._make_data_iterator_list(dataloader_iter),
            model=self.model,
            num_microbatches=get_num_microbatches(),
            forward_only=forward_only,
            seq_length=self.cfg.encoder_seq_length,
            micro_batch_size=self.cfg.micro_batch_size,
        )

        # only the last stages of the pipeline return losses
        if losses_reduced_per_micro_batch:
            if (not forward_only) or self.cfg.data.get('validation_drop_last', True):
                # average loss across micro batches
                loss_tensors_list = [loss_reduced['avg'] for loss_reduced in losses_reduced_per_micro_batch]
                loss_tensor = torch.concat(loss_tensors_list)
                loss_mean = loss_tensor.mean()
            else:
                # Get the total loss since micro batches sizes are not uniform
                loss_sum_tensors_list = [
                    loss_sum['loss_sum_and_ub_size']
                    for loss_sum in losses_reduced_per_micro_batch
                    if loss_sum['loss_sum_and_ub_size'][1] > 0
                ]
                loss_sum = (
                    torch.vstack(loss_sum_tensors_list).sum(axis=0)
                    if len(loss_sum_tensors_list) > 0
                    else torch.tensor([0.0, 0.0]).cuda()
                )
                return loss_sum
        else:
            # we're not on the last pipeline stage so no losses
            if forward_only:
                loss_mean = []
            else:
                loss_mean = torch.tensor(0.0).cuda()

        return loss_mean

    def initialize_ub_func(self):
        ub_cfgs = self.cfg.get('ub_tp_comm_overlap_cfg', None)
        if ub_cfgs is None:
            warnings.warn(
                "Couldn't find TP config. Please check the path correctness. Initializing TP comm overlap with the default config."
            )

        input_shape = [
            self.cfg.get('encoder_seq_length') * self.cfg.get('micro_batch_size'),
            self.cfg.get('hidden_size'),
        ]

        te_module.base.initialize_ub(
            shape=input_shape,
            tp_size=self.cfg.get('tensor_model_parallel_size'),
            use_fp8=self.cfg.get('fp8'),
            ub_cfgs=ub_cfgs,
        )
        self.initialize_ub = False

    def training_step(self, dataloader_iter, batch_idx):
        """
            We pass the dataloader iterator function to the micro-batch scheduler.
            The input batch to each micro-batch is fetched using the dataloader function
            in the micro-batch fwd function.
        """
        # Initialize userbuffer communicators.
        if self.initialize_ub:
            self.initialize_ub_func()

        if self.rampup_batch_size:
            num_microbatch_calculator = apex.transformer.pipeline_parallel.utils._GLOBAL_NUM_MICROBATCHES_CALCULATOR
            current_global_batch_size = num_microbatch_calculator.current_global_batch_size
            # do validation and save the checkpoint when gbs is changed
            if self.prev_global_batch_size != current_global_batch_size and self.prev_global_batch_size:
                self.trainer.should_stop = True

        # we zero grads here because we also call backward in the megatron-core fwd/bwd functions
        self._optimizer.zero_grad()

        if self.with_distributed_adam:
            # hack to enable overlapping param sync and forward compute
            # note: the distributed optimizer monkey-patches each
            # parameter's __getattribute__ function so that it can
            # launch parameter all-gathers the first time the
            # parameter is accessed after the optimizer step. However,
            # PyTorch directly passes embedding parameters into a C++,
            # bypassing this process. A quick-and-dirty hack is to
            # manually interact with the parameter.
            modules = self.model if isinstance(self.model, list) else [self.model]
            for module in modules:
                if isinstance(module, (Float16Module, MCoreFloat16Module)):
                    module = module.module
                if not self.mcore_gpt:
                    module = module.language_model
                if hasattr(module, 'embedding'):
                    for param in module.embedding.parameters():
                        param.data_ptr()

        loss_mean = self.fwd_bwd_step(dataloader_iter, batch_idx, False)

        # when using sequence parallelism, the sequence parallel layernorm grads must be all-reduced
        if self.cfg.get('tensor_model_parallel_size', 1) > 1 and self.cfg.get('sequence_parallel', False):
            self.allreduce_sequence_parallel_gradients()

        if self.with_distributed_adam:
            # synchronize asynchronous grad reductions
            # note: not necessary, but reduces performance degradation
            # from multiple simultaneous NCCL calls
            self._optimizer._finish_bucket_grad_sync()
        elif self.megatron_amp_o2:
            # when using pipeline parallelism grads must be all-reduced after the pipeline (not asynchronously)
            if self.cfg.get('pipeline_model_parallel_size', 1) > 1 or self.cfg.get('sequence_parallel', False):
                # main grads are stored in the MainParamsOptimizer wrapper
                self._optimizer.allreduce_main_grads()
        else:
            # async grad allreduce is not currently implemented for O1/autocasting mixed precision training
            # so we all-reduce gradients after the pipeline
            self.allreduce_gradients()  # @sangkug we think this is causing memory to blow up (hurts perf)

        if self.cfg.get('pipeline_model_parallel_size', 1) > 1 and self.cfg.get(
            'share_embeddings_and_output_weights', True
        ):
            # when using pipeline parallelism the first and last stage must keep embeddings in sync
            self.allreduce_first_last_embeddings()

        ## logging
        # we can only log on one rank if it is rank zero so we broadcast from last rank
        # we can avoid this broadcast by updating the PTL log function to accept specific ranks
        torch.distributed.broadcast(loss_mean, get_last_rank())

        # (@adithyare) we need to check for the _scaler attribute to enable pp>1 for adapter training
        if self.cfg.precision == 16 and hasattr(self.trainer.precision_plugin.scaler, "_scale"):
            loss_scale = self.trainer.precision_plugin.scaler._scale
            if loss_scale is not None:
                self.log('loss_scale', loss_scale, batch_size=1)

        self.log('reduced_train_loss', loss_mean, prog_bar=True, rank_zero_only=True, batch_size=1)
        lr = self._optimizer.param_groups[0]['lr']
        self.log('lr', lr, rank_zero_only=True, batch_size=1)
        self.log(
            'global_step', self.trainer.global_step, prog_bar=True, rank_zero_only=True, batch_size=1,
        )

        consumed_samples = self._compute_consumed_samples_after_training_step()
        # TODO: make sure compute_consumed_samples works for pipeline parallelism
        self.log(
            'consumed_samples', consumed_samples, prog_bar=True, rank_zero_only=True, batch_size=1,
        )

        if self.rampup_batch_size:
            self.prev_global_batch_size = current_global_batch_size
            self.prev_consumed_samples = consumed_samples
            num_microbatch_calculator.update(
                consumed_samples=consumed_samples, consistency_check=False,
            )
            current_global_batch_size = num_microbatch_calculator.current_global_batch_size
            self.log('global_batch_size', current_global_batch_size, prog_bar=True, rank_zero_only=True, batch_size=1)
            self.if_first_step = 1

        return loss_mean

    def backward(self, *args, **kwargs):
        """ LightningModule hook to do backward.
            We want this to do nothing since we run backward in the fwd/bwd functions from megatron-core.
            No need to call it here.
        """
        return

    def optimizer_zero_grad(self, *args, **kwargs):
        """ LightningModule hook to zero grad.
            We want this to do nothing as we are zeroing grads during the training_step.
        """
        return

    def _append_sequence_parallel_module_grads(self, module, grads):
        """ Helper method for allreduce_sequence_parallel_gradients"""

        for param in module.parameters():
            sequence_parallel_param = getattr(param, 'sequence_parallel', False) or getattr(
                param, 'sequence_parallel_enabled', False
            )
            # (@adithyare) adapter training now extends MegatronGPTModel
            # so we have to add this check here to ensure we do not
            # perform all_reduce when grad is None.
            # grad can be None when performing PeFT training.
            if sequence_parallel_param and param.requires_grad:
                if self.megatron_amp_o2:
                    grad = param.main_grad
                else:
                    grad = param.grad
                grads.append(grad.data)

    def allreduce_sequence_parallel_gradients(self):
        """ All-reduce layernorm parameters across model parallel nodes when sequence parallelism is used.
            Modified from megatron-lm:
            https://gitlab-master.nvidia.com/ADLR/megatron-lm/-/blob/3f91f09bb2ab32f9904b47f46f19d2fc3f518ed8/megatron/training.py#L425
        """

        grads = []
        if isinstance(self.model, list):
            for module in self.model:
                self._append_sequence_parallel_module_grads(module, grads)
        else:
            self._append_sequence_parallel_module_grads(self.model, grads)

        coalesced = torch._utils._flatten_dense_tensors(grads)
        torch.distributed.all_reduce(coalesced, group=parallel_state.get_tensor_model_parallel_group())
        for buf, synced in zip(grads, torch._utils._unflatten_dense_tensors(coalesced, grads)):
            buf.copy_(synced)

    def allreduce_first_last_embeddings(self):

        # Modified from megatron-lm: https://github.com/NVIDIA/Megatron-LM/blob/d41696840ed0a7edb7e0499eb82a48ae112d9bb3/megatron/training.py#L407
        # All-reduce word_embeddings' grad across first and last stages to ensure
        # that word_embeddings parameters stay in sync.
        # This should only run for models that support pipelined model parallelism
        # (BERT and GPT-2).
        if parallel_state.get_pipeline_model_parallel_world_size() > 1 and (
            parallel_state.is_pipeline_first_stage(ignore_virtual=True)
            or parallel_state.is_pipeline_last_stage(ignore_virtual=True)
        ):
            module_list = self.get_gpt_module_list()
            if parallel_state.is_pipeline_first_stage(ignore_virtual=True):
                module = module_list[0]  # only the first virtual rank has the embeddings
            elif parallel_state.is_pipeline_last_stage(ignore_virtual=True):
                module = module_list[-1]  # only the last virtual rank has the embeddings
            share_embeddings = (
                module.share_embeddings_and_output_weights if self.mcore_gpt else module.share_token_embeddings
            )
            if share_embeddings:
                word_embeddings_weight = (
                    module.shared_embedding_or_output_weight() if self.mcore_gpt else module.word_embeddings_weight()
                )
                # (@adithyare) adapter training now extends MegatronGPTModel so we have to add this check here to ensure we do not perform all_reduce when grad is None.
                # grad can be None when performing PeFT training.
                if word_embeddings_weight.requires_grad:
                    if self.megatron_amp_o2:
                        # O2 recipe stores a "main" copy of weights and grads
                        grad = word_embeddings_weight.main_grad
                    else:
                        grad = word_embeddings_weight.grad
                    torch.distributed.all_reduce(grad, group=parallel_state.get_embedding_group())

    def _make_data_iterator_list(self, data_iterator: Iterator) -> List[Iterator]:
        """ Convert data iterator into form expected by Megatron

            With interleaved pipeline parallelism, Megatron expects a
            list of one data iterator per model chunk. Each model
            chunk independently gets data from its data iterator, so
            we need to interact with the data iterator multiple times
            for each microbatch step. Instead of incorporating this
            logic into the data loader, we cache the iterator's output
            to the first model chunk and reuse it in the other model
            chunks.
        """

        if not isinstance(self.model, list) or len(self.model) == 1:
            return data_iterator  # TODO @tmoon: Remove
            # TODO @tmoon: Use once available in Megatron-LM
            # return DataIteratorList([data_iterator])

        class CachingIterator:
            """Iterator wrapper that caches values"""

            class Proxy:
                """Returns values from caching iterator wrapper

                Assumed to never advance past the caching iterator.
                """

                def __init__(self):
                    self.cache = queue.Queue()

                def __iter__(self):
                    return self

                def __next__(self):
                    return self.cache.get_nowait()

            def __init__(self, iterator: Iterator):
                self.iterator = iterator
                self.proxies = []

            def make_proxy(self):
                self.proxies.append(CachingIterator.Proxy())
                return self.proxies[-1]

            def __iter__(self):
                return self

            def __next__(self):
                val = next(self.iterator)
                for proxy in self.proxies:
                    proxy.cache.put(val)
                return val

        # Make list of iterator wrappers
        iters = [CachingIterator(data_iterator)]
        while len(iters) < len(self.model):
            iters.append(iters[0].make_proxy())
        return iters  # TODO @tmoon: Remove
        # TODO @tmoon: Use once available in Megatron-LM
        # return DataIteratorList(iters)

    def get_forward_output_and_loss_func(self, validation_step=False):
        def fwd_output_and_loss_func(dataloader_iter, model, checkpoint_activations_all_layers=None):

            # Get data batch
            batch = next(dataloader_iter)

            # Transfer needed data to GPU
            required_keys = set()
            if parallel_state.get_pipeline_model_parallel_world_size() == 1:
                required_keys.update(batch.keys())
            else:
                required_keys.add('attention_mask')
                if parallel_state.is_pipeline_first_stage():
                    required_keys.update(('tokens', 'position_ids'))
                if parallel_state.is_pipeline_last_stage():
                    required_keys.update(('labels', 'loss_mask'))
            if self.get_attention_mask_from_fusion:
                required_keys.remove('attention_mask')
            batch = {key: val.cuda(non_blocking=True) if key in required_keys else None for key, val in batch.items()}

            # Model forward pass
            forward_args = {
                'input_ids': batch['tokens'],
                'position_ids': batch['position_ids'],
                'attention_mask': batch['attention_mask'],
                'labels': batch['labels'],
            }
            if not self.mcore_gpt:
                forward_args['checkpoint_activations_all_layers'] = checkpoint_activations_all_layers
            output_tensor = model(**forward_args)

            def loss_func(output_tensor):
                # Loss for a micro-batch (ub)
                loss_for_ub = self.loss_func(batch['loss_mask'], output_tensor)
                if validation_step and not self.cfg.data.get('validation_drop_last', True):
                    num_valid_tokens_in_ub = batch['loss_mask'].sum()
                    if loss_for_ub.isnan():
                        assert batch['loss_mask'].count_nonzero() == 0, 'Got NaN loss with non-empty input'
                        loss_sum_for_ub = torch.zeros_like(num_valid_tokens_in_ub)
                    else:
                        loss_sum_for_ub = num_valid_tokens_in_ub * loss_for_ub

                    loss_sum_and_ub_size_all_gpu = torch.cat(
                        [
                            loss_sum_for_ub.clone().detach().view(1),
                            torch.tensor([num_valid_tokens_in_ub]).cuda().clone().detach(),
                        ]
                    )
                    # Could potentially reduce num_valid_samples_in_microbatch and use that to aggregate instead of len(self._validation_ds)
                    torch.distributed.all_reduce(
                        loss_sum_and_ub_size_all_gpu, group=parallel_state.get_data_parallel_group()
                    )
                    return loss_for_ub, {'loss_sum_and_ub_size': loss_sum_and_ub_size_all_gpu}
                else:
                    reduced_loss = average_losses_across_data_parallel_group([loss_for_ub])
                    return loss_for_ub, {'avg': reduced_loss}

            return output_tensor, loss_func

        return fwd_output_and_loss_func

    def get_forward_output_only_func(self):
        def fwd_output_only_func(dataloader_iter, model):
            batch = next(dataloader_iter)
            extra_arg = {}
            if len(batch) == 3:
                batch = [x.cuda() for x in batch]
                tokens, attention_mask, position_ids = batch
                attention_mask = attention_mask[0:1]
            else:
                (
                    tokens,
                    attention_mask,
                    position_ids,
                    set_inference_key_value_memory,
                    inference_max_sequence_len,
                ) = batch
                tokens = tokens.cuda()
                position_ids = position_ids.cuda()
                if attention_mask is not None:
                    attention_mask = attention_mask.cuda()
                    attention_mask = attention_mask[0:1]
            if self.mcore_gpt:
                # if first step, then clear KV cache, otherwise reuse inference_paarms
                if set_inference_key_value_memory[0].item():
                    self.inference_params = InferenceParams(
                        max_batch_size=tokens.size(0),
                        max_sequence_length=inference_max_sequence_len[0].item()
                    )
                extra_arg['inference_params'] = self.inference_params
            else:
                extra_arg['set_inference_key_value_memory'] = set_inference_key_value_memory[0].item()
                extra_arg['inference_max_sequence_len'] = inference_max_sequence_len[0].item()
            output_tensor = model(tokens, position_ids, attention_mask, **extra_arg)

            
            # Advance inference sequence offset.
            if self.inference_params:
                self.inference_params.sequence_len_offset += output_tensor.size(1)

            def id_func(output_tensor):
                return output_tensor, {'logits': output_tensor}

            return output_tensor, id_func

        return fwd_output_only_func

    def validation_step(self, dataloader_iter, batch_idx):
        """
            Our dataloaders produce a micro-batch and then we fetch
            a number of microbatches depending on the global batch size and model parallel size
            from the dataloader to produce a list of microbatches.
            The list of microbatches is then piped through the pipeline using megatron-core fwd/bwd functions.
        """
        # Prefetch the dataloader_iter before fwd_bwd func to avoid PP rank 2 from waiting indefinitely when PP rank 1 reaches the end of dataloader_iter
        dataloader_iter, done = self._prefetch(dataloader_iter)
        if done:
            return
        mode = 'test' if self.trainer.testing else 'val'
        # Initialize userbuffer communicators.
        if self.initialize_ub:
            self.initialize_ub_func()

        if isinstance(self.model, list):
            for model_module in self.model:
                model_module.eval()

        loss = self.fwd_bwd_step(dataloader_iter, batch_idx, True)

        if isinstance(self.model, list):
            for model_module in self.model:
                model_module.train()
        self.validation_step_outputs.append(loss) if mode == 'val' else self.test_step_outputs.append(loss)
        return loss

    def on_validation_epoch_end(self):
        if parallel_state.is_pipeline_last_stage():
            # only the last pipeline parallel stages return loss with their batch size
            if self.cfg.data.get('validation_drop_last', True):
                averaged_loss = torch.stack(self.validation_step_outputs).mean()
            else:
                # Compute the avg loss by total_loss across all samples / total number of samples
                total_loss_and_total_samples = torch.vstack(self.validation_step_outputs).sum(axis=0)
                avg_loss = total_loss_and_total_samples[0] / total_loss_and_total_samples[1]
                averaged_loss = avg_loss.type(torch.float32).cuda()
        else:
            averaged_loss = torch.tensor(0.0, dtype=torch.float32).cuda()

        # we can only log on one rank if it is rank zero so we broadcast from last rank
        torch.distributed.broadcast(averaged_loss, get_last_rank())

        self.log('val_loss', averaged_loss, prog_bar=True, rank_zero_only=True, batch_size=1)
        self.validation_step_outputs.clear()  # free memory

        return averaged_loss

    def test_step(self, batch, batch_idx):
        return self.validation_step(batch, batch_idx)

    def on_test_epoch_end(self):
        averaged_loss = average_losses_across_data_parallel_group(self.test_step_outputs)
        logging.info(f'test_loss: {averaged_loss[0]}')
        self.test_step_outputs.clear()  # free memory

    def loss_func(self, loss_mask, output_tensor):
        losses = output_tensor.float()
        loss_mask = loss_mask.view(-1).float()
        # TODO: add nemo version here
        loss = torch.sum(losses.view(-1) * loss_mask) / loss_mask.sum()  # sequence level nll
        return loss

    def build_train_valid_test_datasets(self):
        logging.info('Building GPT datasets.')
        if self.trainer.limit_val_batches > 1.0 and isinstance(self.trainer.limit_val_batches, float):
            raise ValueError("limit_val_batches must be an integer or float less than or equal to 1.0.")
        global_batch_size = self.cfg.global_batch_size
        max_train_steps = self.trainer.max_steps
        eval_iters = (max_train_steps // self.trainer.val_check_interval + 1) * self.trainer.limit_val_batches
        test_iters = self.trainer.limit_test_batches

        train_valid_test_num_samples = [
            max_train_steps * global_batch_size,
            eval_iters * global_batch_size,
            test_iters * global_batch_size,
        ]

        if self.trainer.limit_val_batches <= 1.0 and isinstance(self.trainer.limit_val_batches, float):
            train_valid_test_num_samples[
                1
            ] = 1  # This is to make sure we only have one epoch on every validation iteration

        self._train_ds, self._validation_ds, self._test_ds = build_train_valid_test_datasets(
            cfg=self.cfg,
            trainer=self.trainer,
            data_prefix=self.cfg.data.data_prefix,
            data_impl=self.cfg.data.data_impl,
            splits_string=self.cfg.data.splits_string,
            train_valid_test_num_samples=train_valid_test_num_samples,
            seq_length=self.cfg.data.seq_length,
            seed=self.cfg.seed,
            skip_warmup=self.cfg.data.get('skip_warmup', True),
            tokenizer=self.tokenizer,
        )
        if self._train_ds is not None:
            logging.info(f'Length of train dataset: {len(self._train_ds)}')
        if self._validation_ds is not None:
            logging.info(f'Length of val dataset: {len(self._validation_ds)}')
        if self._test_ds is not None:
            logging.info(f'Length of test dataset: {len(self._test_ds)}')
        logging.info(f'Finished building GPT datasets.')

        return self._train_ds, self._validation_ds, self._test_ds

    def build_pretraining_data_loader(
        self, dataset, consumed_samples, dataset_type=None, drop_last=True, pad_samples_to_global_batch_size=False
    ):
        """Buld dataloader given an input dataset."""

        logging.info(f'Building dataloader with consumed samples: {consumed_samples}')
        # Megatron sampler
        if hasattr(self.cfg.data, 'dataloader_type') and self.cfg.data.dataloader_type is not None:
            if self.cfg.data.dataloader_type == 'single':
                batch_sampler = MegatronPretrainingSampler(
                    total_samples=len(dataset),
                    consumed_samples=consumed_samples,
                    micro_batch_size=self.cfg.micro_batch_size,
                    data_parallel_rank=parallel_state.get_data_parallel_rank(),
                    data_parallel_size=parallel_state.get_data_parallel_world_size(),
                    drop_last=drop_last,
                    global_batch_size=self.cfg.global_batch_size,
                    rampup_batch_size=self.cfg.get('rampup_batch_size', None),
                    pad_samples_to_global_batch_size=pad_samples_to_global_batch_size,
                )
            elif self.cfg.data.dataloader_type == 'cyclic':
                batch_sampler = MegatronPretrainingRandomSampler(
                    total_samples=len(dataset),
                    consumed_samples=consumed_samples,
                    micro_batch_size=self.cfg.micro_batch_size,
                    data_parallel_rank=parallel_state.get_data_parallel_rank(),
                    data_parallel_size=parallel_state.get_data_parallel_world_size(),
                    drop_last=self.cfg.get('drop_last', True),
                )
            else:
                raise ValueError('cfg.data.dataloader_type must be "single" or "cyclic"')
        else:
            raise ValueError('cfg.data.dataloader_type not found. Must be "single" or "cyclic"')

        return torch.utils.data.DataLoader(
            dataset,
            batch_sampler=batch_sampler,
            num_workers=self.cfg.data.num_workers,
            pin_memory=True,
            persistent_workers=True if self.cfg.data.num_workers > 0 else False,
        )

    def setup(self, stage=None):
        """ PTL hook that is executed after DDP spawns.
            We setup datasets here as megatron datasets require DDP to instantiate.
            See https://pytorch-lightning.readthedocs.io/en/latest/common/lightning_module.html#setup for more information.
        Args:
            stage (str, optional): Can be 'fit', 'validate', 'test' or 'predict'. Defaults to None.
        """
        num_parameters_on_device, total_num_parameters = self._get_total_params_across_model_parallel_groups_gpt_bert(
            self.model
        )

        logging.info(
            f'Pipeline model parallel rank: {parallel_state.get_pipeline_model_parallel_rank()}, '
            f'Tensor model parallel rank: {parallel_state.get_tensor_model_parallel_rank()}, '
            f'Number of model parameters on device: {num_parameters_on_device:.2e}. '
            f'Total number of model parameters: {total_num_parameters:.2e}.'
        )

        resume_checkpoint_path = self.trainer.ckpt_path
        if resume_checkpoint_path:
            init_consumed_samples = self._extract_consumed_samples_from_ckpt(resume_checkpoint_path)
        else:
            init_consumed_samples = 0
        self.init_consumed_samples = init_consumed_samples
        self.init_global_step = self.trainer.global_step

        if self.rampup_batch_size:
            optimizer = self.cfg.optim.get('name', None)
            assert (
                optimizer == 'fused_adam'
            ), f'{optimizer} optimizer is not supported yet with rampup batch size. Please, use fused_adam optimizer instead.'

            num_microbatch_calculator = apex.transformer.pipeline_parallel.utils._GLOBAL_NUM_MICROBATCHES_CALCULATOR
            num_microbatch_calculator.update(self.init_consumed_samples, consistency_check=False)
            self.prev_consumed_samples = self.init_consumed_samples

        if stage == 'predict':
            return
        else:
            # TODO: consider adding a ModelPT guard to check if model is being restored.
            # allowing restored models to optionally setup datasets
            self.build_train_valid_test_datasets()
            self.setup_training_data(self.cfg.data)
            self.setup_validation_data(self.cfg.data)
            self.setup_test_data(self.cfg.data)

        if stage == 'fit':
            if parallel_state.get_pipeline_model_parallel_world_size() > 1:
                if self.cfg.get('share_embeddings_and_output_weights', True):
                    for index, module in enumerate(self.get_gpt_module_list()):
                        if parallel_state.get_virtual_pipeline_model_parallel_world_size() is not None:
                            parallel_state.set_virtual_pipeline_model_parallel_rank(index)
                        sync_embeddings = (
                            module.initialize_last_stage_with_word_embeddings
                            if self.mcore_gpt
                            else module.sync_initial_word_embeddings
                        )
                        sync_embeddings()
                    if parallel_state.get_virtual_pipeline_model_parallel_world_size() is not None:
                        parallel_state.set_virtual_pipeline_model_parallel_rank(0)

        if self.cfg.get('transformer_engine', False) or self.cfg.get('mcore_gpt', False):
            self.setup_transformer_engine_tp_groups()

    def setup_training_data(self, cfg):
        if hasattr(self, '_train_ds'):
            consumed_samples = self.compute_consumed_samples(0)
            logging.info(
                f'Setting up train dataloader with len(len(self._train_ds)): {len(self._train_ds)} and consumed samples: {consumed_samples}'
            )
            self._train_dl = self.build_pretraining_data_loader(self._train_ds, consumed_samples)

    def setup_validation_data(self, cfg):
        if hasattr(self, '_validation_ds'):
            consumed_samples = 0
            logging.info(
                f'Setting up validation dataloader with len(len(self._validation_ds)): {len(self._validation_ds)} and consumed samples: {consumed_samples}'
            )

            drop_last = True
            if not self.cfg.data.get('validation_drop_last', True):
                logging.info(f'Drop last in validation dataset is set to False')
                drop_last = False
            pad_samples_to_global_batch_size = False
            if self.cfg.data.get('pad_samples_to_global_batch_size', False):
                logging.info('pad_samples_to_global_batch_size set to True')
                pad_samples_to_global_batch_size = True

            self._validation_dl = self.build_pretraining_data_loader(
                self._validation_ds, consumed_samples, "validation", drop_last, pad_samples_to_global_batch_size
            )

    def setup_test_data(self, cfg):
        if hasattr(self, '_test_ds'):
            consumed_samples = 0
            logging.info(
                f'Setting up test dataloader with len(len(self._test_ds)): {len(self._test_ds)} and consumed samples: {consumed_samples}'
            )
            self._test_dl = self.build_pretraining_data_loader(self._test_ds, consumed_samples)

    def generate(
        self,
        inputs: Union[List[str], torch.Tensor, List[dict]],
        length_params: LengthParam,
        sampling_params: SamplingParam = None,
    ) -> OutputType:

        # check whether the DDP is initialized
        if parallel_state.is_unitialized():

            def dummy():
                return

            if self.trainer.strategy.launcher is not None:
                self.trainer.strategy.launcher.launch(dummy, trainer=self.trainer)
            self.trainer.strategy.setup_environment()

            if self.cfg.get('transformer_engine', False):
                self.setup_transformer_engine_tp_groups()

        # set the default sampling params if it is None.
        # default do greedy sampling
        if sampling_params is None:
            sampling_params = get_default_sampling_params()

        # set the default length params if it is None.
        # default do greedy sampling
        if length_params is None:
            length_params = get_default_length_params()

        return megatron_gpt_generate(self.cuda(), inputs, self.tokenizer, length_params, sampling_params)

    def predict_step(self, batch: Any, batch_idx: int, dataloader_idx: Optional[int] = None) -> Any:
        inference_config = self.get_inference_config()
        if inference_config is None:
            return None
        else:
            # need to overwrite some configuration, make it immutable
            inference_config = inference_config.copy()
            compute_logprob = inference_config['compute_logprob']
            if compute_logprob:
                inference_config['inputs'] = batch
                inference_config['tokens_to_generate'] = 1
                inference_config['all_probs'] = True
                inference_config["add_BOS"] = False
                inference_config['greedy'] = True
                response = generate(self, **inference_config)
                compute_prob_response = get_computeprob_response(self.tokenizer, response, batch)
                return compute_prob_response
            else:
                inference_config['inputs'] = batch
                return generate(self, **inference_config)

    def list_available_models(self):
        return None

    def transfer_batch_to_device(self, batch: Any, device: torch.device, dataloader_idx: int) -> Any:
        """ PTL hook: https://pytorch-lightning.readthedocs.io/en/latest/common/lightning_module.html#transfer-batch-to-device
            When using pipeline parallelism, we need the global batch to remain on the CPU,
            since the memory overhead will be too high when using a large number of microbatches.
            Microbatches are transferred from CPU to GPU inside the pipeline.
        """
        return batch

    def _validate_trainer(self):
        """ Certain trainer configurations can break training.
            Here we try to catch them and raise an error.
        """
        if self.trainer.accumulate_grad_batches > 1:
            raise ValueError(
                f'Gradient accumulation is done within training_step. trainer.accumulate_grad_batches must equal 1'
            )

    @classmethod
    def list_available_models(cls) -> Optional[PretrainedModelInfo]:
        """
        This method returns a list of pre-trained model which can be instantiated directly from NVIDIA's NGC cloud.
        Returns:
            List of available pre-trained models.
        """
        result = []
        result.append(
            PretrainedModelInfo(
                pretrained_model_name="megatron_gpt_345m",
                location="https://api.ngc.nvidia.com/v2/models/nvidia/nemo/megatron_gpt_345m/versions/1/files/megatron_gpt_345m.nemo",
                description="345M parameter GPT generative Megatron model.",
            )
        )
        return result

    def setup_transformer_engine_tp_groups(self):
        """ This should be called after model parallel groups have been initialized
            and only needs to be called when using Transformer Engine.
        """
<<<<<<< HEAD
=======

>>>>>>> e64076e7
        for module in self.get_gpt_module_list():
            """Set TP group
               Copied from: https://github.com/NVIDIA/TransformerEngine/blob/main/transformer_engine/pytorch/transformer.py#L398
            """
            # Deep iterate but skip self to avoid infinite recursion.
            for index, child in enumerate(module.modules()):
                if index == 0:
                    continue
                if hasattr(child, "set_tensor_parallel_group"):
                    tp_group = parallel_state.get_tensor_model_parallel_group()
                    child.set_tensor_parallel_group(tp_group)

    def on_save_checkpoint(self, checkpoint) -> None:
        """LightningModule hook:
        https://pytorch-lightning.readthedocs.io/en/stable/common/lightning_module.html#on-save-checkpoint
        """
        if isinstance(self.model, list):
            for i in range(len(self.model)):
                parallel_state.set_virtual_pipeline_model_parallel_rank(i)
                checkpoint[f'model{i}'] = self.model[i].module.state_dict_for_save_checkpoint()
            parallel_state.set_virtual_pipeline_model_parallel_rank(0)

    def on_load_checkpoint(self, checkpoint) -> None:
        """LightningModule hook:
        https://pytorch-lightning.readthedocs.io/en/stable/common/lightning_module.html#on-load-checkpoint
        """
        if isinstance(self.model, list):
            for i in range(len(self.model)):
                parallel_state.set_virtual_pipeline_model_parallel_rank(i)
                self.model[i].module.load_state_dict(checkpoint[f'model{i}'], strict=True)
            parallel_state.set_virtual_pipeline_model_parallel_rank(0)

    def parameters(self):
        if isinstance(self.model, list):
            return itertools.chain.from_iterable(module.parameters() for module in self.model)
        else:
            return self.model.parameters()

    @property
    def mgpt_wrapper(self):
        return MegatronGPTExportableModel(self)

    def list_export_subnets(self):
        return ['mgpt_wrapper']

    def _reset_activation_checkpointing_args(self):
        """ Disables activation checkpointing completely and saves the values so that
            _restore_activation_checkpointing_args can restore them later. This function must always be
            called before _restore_activation_checkpointing_args.
        """
        # Store values to restore them later.
        self.last_activations_checkpoint_granularity = self.cfg.activations_checkpoint_granularity
        self.last_activations_checkpoint_method = self.cfg.activations_checkpoint_method
        self.last_activations_checkpoint_num_layers = self.cfg.activations_checkpoint_num_layers
        self.last_activations_checkpoint_layers_per_pipeline = self.cfg.activations_checkpoint_layers_per_pipeline

        # Reset config values. Needed for calling generate.
        self.cfg.activations_checkpoint_granularity = None
        self.cfg.activations_checkpoint_method = None
        self.cfg.activations_checkpoint_num_layers = None
        self.cfg.activations_checkpoint_layers_per_pipeline = None

        # Reset model parameters.
        for module in self.get_gpt_module_list():
            # TODO: @eharper how to update this for mcore
            module.language_model.encoder.activations_checkpoint_granularity = None
            module.language_model.encoder.activations_checkpoint_method = None
            module.language_model.encoder.activations_checkpoint_num_layers = None
            module.language_model.encoder.activations_checkpoint_layers_per_pipeline = None

    def _restore_activation_checkpointing_args(self):
        """ Restores the activation checkpointing parameters using the values saved by
            _reset_activation_checkpointing_args. This function must never be called before
            _reset_activation_checkpointing_args.
        """
        # Restore config values.
        # TODO: @eharper how to update this for mcore
        self.cfg.activations_checkpoint_granularity = self.last_activations_checkpoint_granularity
        self.cfg.activations_checkpoint_method = self.last_activations_checkpoint_method
        self.cfg.activations_checkpoint_num_layers = self.last_activations_checkpoint_num_layers
        self.cfg.activations_checkpoint_layers_per_pipeline = self.last_activations_checkpoint_layers_per_pipeline

        # Restore model parameters.
        for module in self.get_gpt_module_list():
            module.language_model.encoder.activations_checkpoint_granularity = (
                self.last_activations_checkpoint_granularity
            )
            module.language_model.encoder.activations_checkpoint_method = self.last_activations_checkpoint_method
            module.language_model.encoder.activations_checkpoint_num_layers = (
                self.last_activations_checkpoint_num_layers
            )
            module.language_model.encoder.activations_checkpoint_layers_per_pipeline = (
                self.last_activations_checkpoint_layers_per_pipeline
            )

    def _reset_sequence_parallelism_args(self):
        """ Disables sequence parallelism completely and saves the values so that
            _restore_sequence_parallelism_args can restore them later. This function must always be
            called before _restore_sequence_parallelism_args.
        """
        # Store values to restore them later.
        self.last_sequence_parallel = self.cfg.sequence_parallel

        # Reset config values. Needed for calling generate.
        self.cfg.sequence_parallel = False

        # Reset model parameters.
        for module in self.get_gpt_module_list():
            for mod in module.modules():
                if hasattr(mod, "sequence_parallel"):
                    mod.sequence_parallel = False

    def _restore_sequence_parallelism_args(self):
        """ Restores the sequence parallelism parameters using the values saved by
            _reset_sequence_parallelism_args. This function must never be called before
            _reset_sequence_parallelism_args.
        """
        # Restore config values.
        self.cfg.sequence_parallel = self.last_sequence_parallel

        # Restore model parameters.
        for module in self.get_gpt_module_list():
            for mod in module.modules():
                if hasattr(mod, "sequence_parallel"):
                    mod.sequence_parallel = self.last_sequence_parallel

    def build_transformer_config(self) -> TransformerConfig:
        """ Builds the megatron core gpt transformer config for the model.
            For attributes in the nemo model config that are the same 
            as the megatron core TransformerConfig, we will use the value from the nemo model config.
            For attributes in TransformerConfig that are not in the nemo model config, we add custom logic.
        """

        # create a dictionary copy of the model config
        cfg = OmegaConf.to_container(self.cfg, resolve=True)

        # create a dict to store the transformer config arguments
        transformer_config_dict = {}

        # get model parallel configs from the base class
        model_parallel_config = self.build_model_parallel_config()

        add_bias_linear = self.cfg.get('bias', True)

        activation = self.cfg.get('activation', 'gelu')
        # TODO: need to check which activation functions are supported in mcore
<<<<<<< HEAD
        gated_linear_unit = activation.endswith('glu')
=======
>>>>>>> e64076e7
        activation_func = activation_to_func(activation)

        init_method_std = self.cfg.get('init_method_std', 0.02)
        # default used in mcore
        init_method = init_method_normal(init_method_std)

        output_layer_init_method = init_method
        num_layers = self.cfg.get('num_layers', 1)
        use_scaled_init_method = self.cfg.get('use_scaled_init_method', True)
        if use_scaled_init_method:
            output_layer_init_method = scaled_init_method_normal(init_method_std, num_layers=num_layers)

        attention_softmax_in_fp32 = False  # not currently used in NeMo unless apply_query_key_layer_scaling is True
        apply_query_key_layer_scaling = self.cfg.get('apply_query_key_layer_scaling', False)
        if apply_query_key_layer_scaling:
            attention_softmax_in_fp32 = True

        bias_activation_fusion = self.cfg.get('bias_activation_fusion', True)
        bias_gelu_fusion = True if bias_activation_fusion else False

        bias_dropout_fusion = self.cfg.get('bias_dropout_add_fusion', True)

        # TODO: need to check if recompute APIs are matching up properly
        recompute_granularity = self.cfg.get('activations_checkpoint_granularity', None)
        recompute_method = self.cfg.get('activations_checkpoint_method', None)
        recompute_num_layers = self.cfg.get('activations_checkpoint_num_layers', None)

        # any configs that are not in the nemo model config will be added here
        config_mapping = {
            'apply_residual_connection_post_layernorm': False,  # we don't use this in NeMo
            'layernorm_zero_centered_gamma': False,  # not currently used in NeMo
            'add_bias_linear': add_bias_linear,
<<<<<<< HEAD
            'gated_linear_unit': gated_linear_unit,
=======
            'gated_linear_unit': False,  # TODO: is this used in NeMo?
>>>>>>> e64076e7
            'activation_func': activation_func,
            'init_method': init_method,
            'output_layer_init_method': output_layer_init_method,
            'attention_softmax_in_fp32': attention_softmax_in_fp32,
            'bias_gelu_fusion': bias_gelu_fusion,
            'bias_dropout_fusion': bias_dropout_fusion,
            'recompute_granularity': recompute_granularity,
            'recompute_method': recompute_method,
            'recompute_num_layers': recompute_num_layers,
            'distribute_saved_activations': False,  # not currently used in NeMo
        }

        # populate the transformer config dict
        for field in fields(TransformerConfig):
            # model config has priority
            if field.name in cfg:
                transformer_config_dict[field.name] = cfg[field.name]
            # then model parallel config
            elif field in fields(model_parallel_config):
                transformer_config_dict[field.name] = getattr(model_parallel_config, field.name)
            # then config mapping
            elif field.name in config_mapping:
                transformer_config_dict[field.name] = config_mapping[field.name]
            else:
                logging.warning(
                    f"The model: {self} does not have field.name: {field.name} in its cfg. "
                    f"Add this key to cfg or config_mapping to make to make it configurable."
                )

        transformer_config = TransformerConfig(**transformer_config_dict)

        return transformer_config

    def _wrap_model_for_O2(self):
        """ Wraps self.model in a float16 wrapper if the model is using megatron amp O2.
            Args:
                model: The model to wrap. Can be a list of modules or a single module.
            Returns:
                The wrapped model. Returns a list of wrapped modules or a single wrapped module.
        """
        Float16Wrapper = MCoreFloat16Module if self.mcore_gpt else Float16Module

        nemo_args = {
            'config': self.model_parallel_config,
            'precision': self.cfg.precision,
            'share_token_embeddings': self.cfg.get('share_embeddings_and_output_weights', True),
        }
        mcore_args = {
            'config': self.transformer_config,
        }

        args = mcore_args if self.mcore_gpt else nemo_args

        # Model wrapper to convert both model and inputs to half precision
        if isinstance(self.model, list):
            converted_model = []
            for module in self.model:
                args['module'] = module
                converted_model.append(Float16Wrapper(**args))
            self.model = converted_model
        else:
            args['module'] = self.model
            self.model = Float16Wrapper(**args)

        args.pop('module')<|MERGE_RESOLUTION|>--- conflicted
+++ resolved
@@ -15,10 +15,6 @@
 import itertools
 import queue
 import warnings
-<<<<<<< HEAD
-from ast import mod
-=======
->>>>>>> e64076e7
 from dataclasses import fields
 from functools import partial
 from typing import Any, Dict, Iterator, List, Optional, Union
@@ -80,10 +76,7 @@
     from megatron.core.transformer.module import Float16Module as MCoreFloat16Module
     from megatron.core.transformer.transformer_config import TransformerConfig
     from megatron.core.utils import init_method_normal, scaled_init_method_normal
-<<<<<<< HEAD
     from megatron.core import InferenceParams
-=======
->>>>>>> e64076e7
 
     # TODO @tmoon: Use once available in Megatron-LM
     # from megatron.core.pipeline_parallel.schedules import DataIteratorList
@@ -331,10 +324,7 @@
         else:
             assert (
                 self.cfg.get('num_query_groups', None) is None
-<<<<<<< HEAD
                 or self.cfg.get('num_query_groups', None) == self.cfg.get('num_attention_heads', None)
-=======
->>>>>>> e64076e7
             ), "Group Query Attention is only supported in Megatron Core. Set 'mcore_gpt' to use GQA."
 
             model = GPTModel(
@@ -1268,10 +1258,6 @@
         """ This should be called after model parallel groups have been initialized
             and only needs to be called when using Transformer Engine.
         """
-<<<<<<< HEAD
-=======
-
->>>>>>> e64076e7
         for module in self.get_gpt_module_list():
             """Set TP group
                Copied from: https://github.com/NVIDIA/TransformerEngine/blob/main/transformer_engine/pytorch/transformer.py#L398
@@ -1418,10 +1404,7 @@
 
         activation = self.cfg.get('activation', 'gelu')
         # TODO: need to check which activation functions are supported in mcore
-<<<<<<< HEAD
         gated_linear_unit = activation.endswith('glu')
-=======
->>>>>>> e64076e7
         activation_func = activation_to_func(activation)
 
         init_method_std = self.cfg.get('init_method_std', 0.02)
@@ -1454,11 +1437,7 @@
             'apply_residual_connection_post_layernorm': False,  # we don't use this in NeMo
             'layernorm_zero_centered_gamma': False,  # not currently used in NeMo
             'add_bias_linear': add_bias_linear,
-<<<<<<< HEAD
             'gated_linear_unit': gated_linear_unit,
-=======
-            'gated_linear_unit': False,  # TODO: is this used in NeMo?
->>>>>>> e64076e7
             'activation_func': activation_func,
             'init_method': init_method,
             'output_layer_init_method': output_layer_init_method,

# Copyright (c) 2022, NVIDIA CORPORATION.  All rights reserved.
#
# Licensed under the Apache License, Version 2.0 (the "License");
# you may not use this file except in compliance with the License.
# You may obtain a copy of the License at
#
#     http://www.apache.org/licenses/LICENSE-2.0
#
# Unless required by applicable law or agreed to in writing, software
# distributed under the License is distributed on an "AS IS" BASIS,
# WITHOUT WARRANTIES OR CONDITIONS OF ANY KIND, either express or implied.
# See the License for the specific language governing permissions and
# limitations under the License.

import itertools
import os
from functools import partial
from typing import Any, List, Optional, Union

import torch
from omegaconf.dictconfig import DictConfig
from omegaconf.omegaconf import open_dict
from pytorch_lightning.trainer.trainer import Trainer

from nemo.collections.common.tokenizers.sentencepiece_tokenizer import SentencePieceTokenizer
from nemo.collections.nlp.data.language_modeling.megatron.gpt_prompt_learning_dataset import GPTPromptLearningDataset
from nemo.collections.nlp.metrics.prompt_learning_metrics import AccuracyScore, BLEUScore, ROUGEScores
from nemo.collections.nlp.models.language_modeling.megatron_base_prompt_learning_model import (
    MegatronBasePromptLearningModel,
)
from nemo.collections.nlp.models.language_modeling.megatron_gpt_model import MegatronGPTModel
from nemo.collections.nlp.modules.common import VirtualPromptPlaceholderToken, VirtualPromptSource, VirtualPromptStyle
from nemo.collections.nlp.modules.common.megatron.utils import (
    average_losses_across_data_parallel_group,
    get_iterator_k_split,
)
from nemo.collections.nlp.modules.common.text_generation_utils import (
    get_default_length_params,
    get_default_sampling_params,
    megatron_gpt_generate,
)
from nemo.collections.nlp.modules.common.transformer.text_generation import LengthParam, SamplingParam
from nemo.collections.nlp.parts.nlp_overrides import GradScaler, NLPSaveRestoreConnector
from nemo.collections.nlp.parts.utils_funcs import get_last_rank
from nemo.utils import AppState, logging

try:
    from apex.transformer.pipeline_parallel.utils import get_micro_batch_size, get_num_microbatches

    HAVE_APEX = True

except (ImportError, ModuleNotFoundError):
    HAVE_APEX = False

try:
    from megatron.core import ModelParallelConfig, parallel_state, tensor_parallel
    from megatron.core.enums import ModelType
    from megatron.core.pipeline_parallel.schedules import get_forward_backward_func

    HAVE_MEGATRON_CORE = True

except (ImportError, ModuleNotFoundError):

    HAVE_MEGATRON_CORE = False


__all__ = ['MegatronGPTPromptLearningModel']


class MegatronGPTPromptLearningModel(MegatronBasePromptLearningModel):
    """
    Model class for prompt-tuning or p-tuning a pretrained Megatron GPT model. 

    Prompt Tuning initalizes virtual prompt embeddings directly from a copy of
    certain token embeddings from the the pretrained GPT model's vocabulary
    and directly tunes these embedding weights. The token embeddings used in 
    initalization are specified by the user in the config file. The model can 
    be prompt-tuned for multiple tasks at once. virtual prompts are stored in a 
    prompt table and can be added or deleted without disrupting virtual prompts 
    for other tasks. 

    P-tuning initializes an LSTM encoder model that generates virtual prompt
    embeddings for every task. Each task shares the same encoder. After ptuning
    is compelete, the learned virtual prompts can be saved to the prompt table
    using add_ptuned_prompts_to_prompt_table(). Thus, if a user wants to add a 
    new virtual prompt via p-tuning, they do not need to retrain on all previous 
    tasks. This gives p-tuning the same task flexiblity as prompt-tuning.
    """

    def __init__(self, cfg: DictConfig, trainer: Trainer):
        super().__init__(cfg, trainer)
        self.init_model(cfg, trainer)

    def init_model(self, cfg: DictConfig, trainer: Trainer):
        self.cfg = cfg
        self.config: ModelParallelConfig = self.model_parallel_config
        save_restore_connector = NLPSaveRestoreConnector()
        if os.path.isdir(cfg.get('language_model_path')):
            save_restore_connector.model_extracted_dir = cfg.get('language_model_path')
        frozen_model_cfg = MegatronGPTModel.restore_from(
            cfg.get('language_model_path'),
            trainer=trainer,
            return_config=True,
            save_restore_connector=save_restore_connector,
        )

        # set hidden size in the model parallel config for pipeline parallel schedules
        setattr(self.config, 'hidden_size', frozen_model_cfg.hidden_size)

        # Need to overwrite some params in frozen model's config before restoring
        with open_dict(frozen_model_cfg):
            frozen_model_cfg.megatron_amp_O2 = False
            frozen_model_cfg.optim.name = "fused_adam"
            frozen_model_cfg.micro_batch_size = self.cfg.micro_batch_size
            frozen_model_cfg.global_batch_size = self.cfg.global_batch_size
            frozen_model_cfg.precision = trainer.precision
            frozen_model_cfg.sequence_parallel = self.cfg.get("sequence_parallel", False)
            frozen_model_cfg.activations_checkpoint_granularity = self.cfg.get(
                "activations_checkpoint_granularity", None
            )
            frozen_model_cfg.activations_checkpoint_num_layers = self.cfg.get(
                "activations_checkpoint_num_layers", None
            )
            frozen_model_cfg.activations_checkpoint_method = self.cfg.get("activations_checkpoint_method", None)

<<<<<<< HEAD
            # set hidden size in the model parallel config for pipeline parallel schedules
            setattr(self.config, 'hidden_size', frozen_model_cfg.hidden_size)

        if self.trainer.precision == 'bf16':
=======
        if self.trainer.precision in ['bf16', 'bf16-mixed']:
            # set hidden size in the model parallel config for pipeline parallel schedules
>>>>>>> f90eea14
            self.autocast_dtype = torch.bfloat16
        elif self.trainer.precision in [32, '32', '32-true']:
            self.autocast_dtype = torch.float
        elif self.trainer.precision in [16, '16', '16-mixed']:
            self.autocast_dtype = torch.half
        else:
            raise ValueError('precision must be in ["32-true", "16-mixed", "bf16-mixed"]')

        if cfg.get('language_model_path', None):
            self.frozen_model = MegatronGPTModel.restore_from(
                cfg.get('language_model_path'),
                trainer=trainer,
                save_restore_connector=save_restore_connector,
                override_config_path=frozen_model_cfg,
            ).to(dtype=self.autocast_dtype)

        self.megatron_amp_o2 = self.cfg.get('megatron_amp_O2', False)
        self.pipeline_parallel = self.cfg.get('pipeline_model_parallel_size', 1) > 1
        self.tokenizer = self.frozen_model.tokenizer
        self.hidden_size = self.frozen_model.cfg.hidden_size
        self.existing_tasks = list(self.cfg.get('existing_tasks', []))
        self.new_tasks = list(self.cfg.get('new_tasks', []))
        with open_dict(self.cfg):
            self.cfg.existing_tasks = (
                self.existing_tasks + self.new_tasks
            )  # TODO: for backward compatibility (@adithyare) in general these tasks lists should be deprecated

        self.virtual_prompt_style = VirtualPromptStyle(cfg.virtual_prompt_style)
        self.model_type = ModelType.encoder_or_decoder

        self.enable_autocast = (
            True if (not self.megatron_amp_o2) and (self.autocast_dtype in [torch.float16, torch.bfloat16]) else False
        )

        if self.pipeline_parallel:
            assert (
                self.cfg.optim.sched.get("min_lr", 0.0) == 0.0
            ), "Minimum lr must be 0.0 when pipeline parallel size is > 1"

        # Load templates for assigning virtual prompt token positions
        self.load_task_templates(self.cfg.task_templates)

        if self.first_stage_of_pipeline() and self.virtual_prompt_style in [
            VirtualPromptStyle.P_TUNING,
        ]:

            self.word_embeddings = self.frozen_model.model.language_model.embedding.word_embeddings

        self.padded_vocab_size = self.frozen_model.padded_vocab_size

        # Prepare pseudo token ids for virtual/virtual prompt tokens
        self.pseudo_tokens = get_pseudo_tokens(self.max_virtual_tokens)
        if isinstance(self.tokenizer, SentencePieceTokenizer):
            if not self.tokenizer.legacy:
                self.tokenizer.pad_token = self.tokenizer.ids_to_tokens([self.tokenizer.pad_id])[0]
                self.tokenizer.bos_token = self.tokenizer.ids_to_tokens([self.tokenizer.bos_id])[0]
                self.tokenizer.eos_token = self.tokenizer.ids_to_tokens([self.tokenizer.eos_id])[0]
                self.tokenizer.legacy = True
            self.tokenizer.add_special_tokens(self.pseudo_tokens)
        else:
            self.tokenizer.add_special_tokens({'additional_special_tokens': self.pseudo_tokens})
        self.pseudo_token_ids = self.tokenizer.tokens_to_ids(self.pseudo_tokens)
        self.pseudo_token_ids_start = self.pseudo_token_ids[0] if self.pseudo_token_ids else None
        self.pad_token_id = self.tokenizer.pad_id if self.tokenizer.pad_id is not None else self.tokenizer.unk_id

        # P-Tuning uses an LSTM Encoder to produce virtual token embeddings
        if self.virtual_prompt_style == VirtualPromptStyle.P_TUNING:
            self.virtual_prompt_source = VirtualPromptSource.PROMPT_ENCODER
        elif self.virtual_prompt_style == VirtualPromptStyle.NO_PROMPT:
            self.virtual_prompt_source = VirtualPromptSource.NO_PROMPT
        else:
            raise ValueError(f"\nvirtual prompt style '{cfg.virtual_prompt_style}.'")

        self._reduced_loss_buffer = []
        self._inference_config = None

        # make sure the default pytorch lightning gradient clipping in the basemodel
        self.grad_clip_pl_default = True
        self.lowest_val_loss = None
        self.prompt_encoder = None

        # default inference related params -> for evaluation metrics
        if hasattr(self.cfg, 'inference') and self.cfg.get("report_validation_metric", False):
            self.length_params: LengthParam = {
                "max_length": self.cfg.inference.get('tokens_to_generate', 30),
                "min_length": self.cfg.inference.get('min_tokens_to_generate', 0),
            }

            self.sampling_params: SamplingParam = {
                "use_greedy": self.cfg.inference.get('greedy', False),
                "temperature": self.cfg.inference.get('temperature', 1.0),
                "top_k": self.cfg.inference.get('tok_k', 0),
                "top_p": self.cfg.inference.get('top_p', 0.9),
                "repetition_penalty": self.cfg.inference.get('repetition_penalty', 1.2),
                "add_BOS": True,
                "all_probs": False,
                "compute_logprob": False,
                "end_strings": self.cfg.inference.get('end_strings', ["<|endoftext|>"]),
            }
        elif self.cfg.get("report_validation_metric", False) and not hasattr(self.cfg, 'inference'):
            raise ValueError("Must provide inference parameters for reporting validation metric!")

        # define validation metric
        if self.cfg.get('report_validation_metric', False):
            validation_metric = self.cfg.get('validation_metric', 'accuracy')
            if validation_metric == 'accuracy':
                self.validation_metric = AccuracyScore()
            elif validation_metric == 'bleu':
                self.validation_metric = BLEUScore()
            elif validation_metric == 'rouge':
                self.validation_metric = ROUGEScores()

    def first_stage_of_pipeline(self):
        return self.frozen_model.model.pre_process

    def forward(
        self,
        input_ids,
        position_ids,
        attention_mask,
        taskname_ids,
        labels=None,
        inference=True,
        set_inference_key_value_memory=False,
        inference_max_sequence_len=None,
    ):
        """
        Special forward method for p-tuning/prompt-tuning pretrained
        GPT style models. Bypasses the vocab token preprocessing done
        in the MegatronGPT class.
        """
        # Get embeddings for text tokens and insert virtual token embeddings
        if self.first_stage_of_pipeline():
            input_embeds = self.embed_input(input_ids, taskname_ids, use_cached_reps=inference)
            if hasattr(self.frozen_model.model.language_model.embedding, "position_embeddings"):
                position_embeddings = self.frozen_model.model.language_model.embedding.position_embeddings(
                    position_ids
                )
                encoder_input = input_embeds + position_embeddings
            else:
                encoder_input = input_embeds
            encoder_input = encoder_input.transpose(0, 1).contiguous()
            if self.cfg.get("sequence_parallel", False):
                encoder_input = tensor_parallel.mappings.scatter_to_sequence_parallel_region(encoder_input)
        else:
            encoder_input = None

        # Call forward on GPT model with preprocessed embeddings
        if self.autocast_dtype == torch.float32:
            output = self.frozen_model.model(
                input_ids=None,
                position_ids=None,
                encoder_input=encoder_input,
                attention_mask=attention_mask,
                labels=labels,
                set_inference_key_value_memory=set_inference_key_value_memory,
                inference_max_sequence_len=inference_max_sequence_len,
            )
        else:
            output = self.frozen_model.model(
                input_ids=None,
                position_ids=None,
                encoder_input=encoder_input,
                attention_mask=attention_mask,
                labels=labels,
                set_inference_key_value_memory=set_inference_key_value_memory,
                inference_max_sequence_len=inference_max_sequence_len,
            )

        return output

    def fwd_bwd_step(self, dataloader_iter, batch_idx, forward_only):
        """
            Dataloader produces a global batch which is turned into an iterator of microbatches.
            The iterator of microbatches is then piped through the pipeline using Core's fwd/bwd functions.
        """
        # Get seq length of batch
        batch = next(dataloader_iter)
        _, seq_length = batch[0].shape
        data_iter = get_iterator_k_split(batch, get_num_microbatches())

        fwd_bwd_function = get_forward_backward_func()

        losses_reduced_per_micro_batch = fwd_bwd_function(
            forward_step_func=self.get_forward_output_and_loss_func(),
            data_iterator=data_iter,
            model=[self],
            num_microbatches=get_num_microbatches(),
            forward_only=forward_only,
            seq_length=seq_length,
            micro_batch_size=get_micro_batch_size(),
        )

        # only the last stages of the pipeline return losses
        if losses_reduced_per_micro_batch:
            # average loss across micro batches
            loss_tensors_list = [loss_reduced['avg'] for loss_reduced in losses_reduced_per_micro_batch]
            loss_tensor = torch.concat(loss_tensors_list)
            loss_mean = loss_tensor.mean()
        else:
            # we're not on the last pipeline stage so no losses
            loss_mean = torch.tensor(0.0).cuda()

        return loss_mean

    def training_step(self, dataloader_iter, batch_idx):
        # we zero grads here because we also call backward in the megatron-core fwd/bwd functions
        self._optimizer.zero_grad()
        batch = next(dataloader_iter)
        loss_mean = self.fwd_bwd_step(itertools.chain([batch]), batch_idx, forward_only=False)
        self.allreduce_gradients()

        ## logging
        # we can only log on one rank if it is rank zero so we broadcast from last rank
        # we can avoid this broadcast by updating the PTL log function to accept specific ranks
        torch.distributed.broadcast(loss_mean, get_last_rank())

        if self.cfg.precision == 16 and hasattr(self.trainer.precision_plugin.scaler, "_scale"):
            loss_scale = self.trainer.precision_plugin.scaler._scale
            if loss_scale is not None:
                self.log('loss_scale', loss_scale, batch_size=1)

        self.log('reduced_train_loss', loss_mean, prog_bar=True, rank_zero_only=True, batch_size=1)
        lr = self._optimizer.param_groups[0]['lr']
        self.log('lr', lr, rank_zero_only=True, batch_size=1)
        self.log('global_step', self.trainer.global_step, prog_bar=True, rank_zero_only=True, batch_size=1)
        return loss_mean

    def backward(self, *args, **kwargs):
        """ LightningModule hook to do backward.
            We want this to do nothing since we run backward in the fwd/bwd functions from megatron-core.
            No need to call it here.
        """
        return

    def optimizer_zero_grad(self, *args, **kwargs):
        """ LightningModule hook to zero grad.
            We want this to do nothing as we are zeroing grads during the training_step.
        """
        return

    def validation_step(self, dataloader_iter, batch_idx):
        # Prefetch the dataloader_iter before fwd_bwd func to avoid PP rank 2 from waiting indefinitely when PP rank 1 reaches the end of dataloader_iter
        dataloader_iter, done = self._prefetch(dataloader_iter)
        if done:
            return
        mode = 'test' if self.trainer.testing else 'val'
        batch = next(dataloader_iter)
        gbs = self.cfg.get('validation_global_batch_size', self.cfg.global_batch_size)
        self._reconfigure_and_process_inference_batch(batch[0].size(0), gbs)
        loss_mean = self.fwd_bwd_step(itertools.chain([batch]), batch_idx, forward_only=True)
        if loss_mean.item == 0.0:
            loss_mean = []

        if self.cfg.get('report_validation_metric', False):
            preds_text, labels_text = [], []
            input_ids, labels, loss_mask, position_ids, attention_mask, taskname_ids = batch
            input_lenghts = torch.argmax(loss_mask, 1, keepdim=True)

            res = megatron_gpt_generate(
                self.cuda(),
                (
                    torch.cat(
                        (
                            input_ids,
                            torch.zeros(
                                input_ids.shape[0], self.length_params['max_length'], dtype=input_ids.dtype
                            ).to(self.device),
                        ),
                        axis=1,
                    ),
                    input_lenghts.squeeze(1),
                ),
                self.tokenizer,
                self.length_params,
                self.sampling_params,
                task_ids=taskname_ids,
            )

            for pred, label in zip(res['token_ids'], labels):
                # ids_to_text ignores special tokens by default
                pred = self.tokenizer.ids_to_text(pred)
                label = self.tokenizer.ids_to_text(label)
                preds_text.append(pred)
                labels_text.append(label)
            if mode == 'val':
                self.validation_step_outputs.append(
                    {'loss': loss_mean, 'preds': preds_text, 'labels': labels_text,}
                )
            else:
                self.test_step_outputs.append(
                    {'loss': loss_mean, 'preds': preds_text, 'labels': labels_text,}
                )
            return {
                'loss': loss_mean,
                'preds': preds_text,
                'labels': labels_text,
            }

        self.validation_step_outputs.append({'loss': loss_mean}) if mode == 'val' else self.test_step_outputs.append(
            {'loss': loss_mean}
        )
        return {'loss': loss_mean}

    def on_train_epoch_start(self) -> None:
        gbs = self.cfg.global_batch_size
        mbs = self.cfg.micro_batch_size
        self._reconfigure_batch_sizes(gbs, mbs)
        return super().on_train_epoch_start()

    def on_validation_epoch_start(self) -> None:
        gbs = self.cfg.get('validation_global_batch_size', self.cfg.global_batch_size)
        mbs = self.cfg.get('validation_micro_batch_size', self.cfg.micro_batch_size)
        self._reconfigure_batch_sizes(gbs, mbs)
        return super().on_validation_epoch_start()

    def on_validation_epoch_end(self):
        if not self.validation_step_outputs:
            return

        if parallel_state.is_pipeline_last_stage():
            # only the last pipeline parallel stages return loss
            averaged_loss = torch.stack([i['loss'] for i in self.validation_step_outputs]).mean()
        else:
            averaged_loss = torch.tensor(0.0).cuda()

        # we can only log on one rank if it is rank zero so we broadcast from last rank
        torch.distributed.broadcast(averaged_loss, get_last_rank())

        self.log('val_loss', averaged_loss, prog_bar=True, rank_zero_only=True, batch_size=1)
        logging.info(f'val_loss: {averaged_loss}')

        if self.cfg.get("report_validation_metric", False):
            gather_results = [None for _ in range(parallel_state.get_data_parallel_world_size())]

            all_preds = list(itertools.chain(*[item['preds'] for item in self.validation_step_outputs]))
            all_labels = list(itertools.chain(*[item['labels'] for item in self.validation_step_outputs]))

            assert len(all_preds) == len(all_labels)

            # Gather inputs, preds, labels from all workers
            torch.distributed.all_gather_object(
                gather_results,
                [(pred, label) for (pred, label) in zip(all_preds, all_labels)],
                group=parallel_state.get_data_parallel_group(),
            )

            # Deduplicate sentences that may have been distributed across multiple data parallel ranks.
            if parallel_state.get_data_parallel_rank() == 0:

                gather_results_dedup = list(set(itertools.chain(*gather_results)))

                val_metric_dict = self.validation_metric.get_score(
                    [i[1] for i in gather_results_dedup], [i[0] for i in gather_results_dedup],
                )

                for metric, val in val_metric_dict.items():
                    logging.info(f'Validation {metric}: {val}')
                val_metric = list(val_metric_dict.items())[0][1]
                metric_name = list(val_metric_dict.items())[0][0]
            else:
                val_metric = torch.tensor(0.0).cuda()
                metric_name = ''

            self.log(f'val_{metric_name}', val_metric, prog_bar=True, rank_zero_only=True, batch_size=1)

        gbs = self.cfg.global_batch_size
        mbs = self.cfg.micro_batch_size
        self._reconfigure_batch_sizes(gbs, mbs)
        self.validation_step_outputs.clear()  # free memory

    def test_step(self, dataloader_iter, batch_idx):
        return self.validation_step(dataloader_iter, batch_idx)

    def on_test_epoch_end(self):
        averaged_loss = average_losses_across_data_parallel_group(self.test_step_outputs)
        logging.info(f'test_loss: {averaged_loss[0]}')
        self.test_step_outputs.clear()  # free memory

    def setup_training_data(self, training_data_config=None):
        if self.cfg.data.get('train_ds', None):
            max_seq_length = self.frozen_model.cfg.encoder_seq_length
            if "max_seq_length" in self.cfg.data and self.cfg.data.max_seq_length:
                max_seq_length = min(self.cfg.data.max_seq_length, max_seq_length)
            self._train_ds, self._train_dl = self.build_virtual_prompt_dataset(
                data=self.cfg.data.train_ds,
                batch_size=self.cfg.global_batch_size,
                max_seq_length=max_seq_length,
                min_seq_length=self.cfg.data.get('min_seq_length', 1),
                add_bos=self.cfg.data.get('add_bos', False),
                add_eos=self.cfg.data.get('add_eos', True),
                for_train=True,
                drop_last=True,
                shuffle=True,
                num_workers=self.cfg.data.num_workers,
                pin_memory=True,
                cache_data_path=self.cfg.data.get('train_cache_data_path', None),
                load_cache=self.cfg.data.get('load_cache', False),
            )

    def setup_validation_data(self, validation_data_config=None):
        if self.cfg.data.get('validation_ds', None):
            max_seq_length = self.frozen_model.cfg.encoder_seq_length
            if "max_seq_length" in self.cfg.data and self.cfg.data.max_seq_length:
                max_seq_length = min(self.cfg.data.max_seq_length, max_seq_length)
            self._validation_ds, self._validation_dl = self.build_virtual_prompt_dataset(
                data=self.cfg.data.validation_ds,
                batch_size=self.cfg.get('validation_global_batch_size', self.cfg.global_batch_size),
                max_seq_length=max_seq_length,
                min_seq_length=self.cfg.data.get('min_seq_length', 1),
                add_bos=self.cfg.data.get('add_bos', False),
                add_eos=self.cfg.data.get('add_eos', True),
                for_train=True,
                drop_last=self.cfg.get('validation_drop_last', True),
                shuffle=False,
                num_workers=self.cfg.data.num_workers,
                pin_memory=True,
                cache_data_path=self.cfg.data.get('validation_cache_data_path', None),
                load_cache=self.cfg.data.get('load_cache', False),
            )

    def setup_test_data(self, test_data_config=None):
        if self.cfg.data.get('test_ds', None):
            self._test_ds, self._test_dl = self.build_virtual_prompt_dataset(
                data=self.cfg.data.test_ds,
                batch_size=self.cfg.get('validation_global_batch_size', self.cfg.global_batch_size),
                max_seq_length=self.frozen_model.cfg.encoder_seq_length,
                min_seq_length=self.cfg.data.get('min_seq_length', 1),
                add_bos=self.cfg.data.get('add_bos', False),
                add_eos=self.cfg.data.get('add_eos', True),
                for_train=False,
                drop_last=False,
                shuffle=False,
                num_workers=self.cfg.data.num_workers,
                pin_memory=True,
                cache_data_path=self.cfg.data.get('test_cache_data_path', None),
                load_cache=self.cfg.data.get('load_cache', False),
            )

    def build_virtual_prompt_dataset(
        self,
        data,
        batch_size,
        max_seq_length=2048,
        min_seq_length=1,
        add_bos=False,
        add_eos=False,
        for_train=True,
        drop_last=False,
        shuffle=False,
        num_workers=0,
        pin_memory=False,
        tokens_to_generate=None,
        get_dataset_only=False,
        cache_data_path=None,
        load_cache=False,
    ):
        dataset = GPTPromptLearningDataset(
            data=data,
            tokenizer=self.tokenizer,
            virtual_prompt_source=self.virtual_prompt_source,
            task_templates=self.task_templates,
            pseudo_tokens=self.pseudo_tokens,
            pad_token_id=self.pad_token_id,
            max_seq_length=max_seq_length,
            min_seq_length=min_seq_length,
            add_bos=add_bos,
            add_eos=add_eos,
            for_train=for_train,
            tokens_to_generate=tokens_to_generate,
            cache_data_path=cache_data_path,
            load_cache=load_cache,
        )

        if get_dataset_only:
            return dataset

        # Make distributed dataloader
        rank = parallel_state.get_data_parallel_rank()
        data_parallel_size = parallel_state.get_data_parallel_world_size()
        sampler = torch.utils.data.distributed.DistributedSampler(
            dataset, num_replicas=data_parallel_size, rank=rank, shuffle=shuffle, seed=self.cfg.seed
        )

        assert batch_size % data_parallel_size == 0, "Global batch size must be evenly divisible by data parallel size"

        if for_train:
            if self.cfg.get("sequence_parallel", False):
                collate_fn = partial(
                    dataset.collate_fn, tp_workers=parallel_state.get_tensor_model_parallel_world_size()
                )
            else:
                collate_fn = partial(dataset.collate_fn, tp_workers=0)
        else:
            collate_fn = dataset.inference_collate_fn

        dataloader = torch.utils.data.DataLoader(
            dataset,
            collate_fn=collate_fn,
            sampler=sampler,
            batch_size=batch_size // data_parallel_size,
            drop_last=drop_last,
            num_workers=num_workers,
            pin_memory=pin_memory,
            persistent_workers=True
            if num_workers > 0
            else False,  # (@adithyare and @eharper) We need this to make spawn=True to work.
        )

        return dataset, dataloader

    def set_input_tensor(self, input_tensor):
        """Set input tensor to be used instead of forward()'s input.
        When doing pipeline parallelism the input from the previous
        stage comes from communication, not from the input, so the
        model's forward_step_func won't have it. This function is thus
        used by internal code to bypass the input provided by the
        forward_step_func"""

        self.frozen_model.model.set_input_tensor(input_tensor)

    def get_forward_output_and_loss_func(self):
        def fwd_output_and_loss_func(dataloader_iter, model):
            batch = next(dataloader_iter)
            batch = [x.cuda(non_blocking=True) for x in batch]
            input_ids, labels, loss_mask, position_ids, attention_mask, taskname_ids = batch
            output_tensor = model(input_ids, position_ids, attention_mask, taskname_ids, labels, inference=False)

            if isinstance(output_tensor, tuple):
                output_tensor, _ = output_tensor

            def loss_func(output_tensor):
                loss = self.frozen_model.loss_func(loss_mask, output_tensor)
                reduced_loss = average_losses_across_data_parallel_group([loss])
                return loss, {'avg': reduced_loss}

            return output_tensor, loss_func

        return fwd_output_and_loss_func

    def get_forward_output_only_func(self):
        """
        Used for generate method only for now.
        """

        def fwd_output_only_func(dataloader_iter, model):
            batch = next(dataloader_iter)
            extra_arg = {}
            (
                tokens,
                attention_mask,
                position_ids,
                task_ids,
                set_inference_key_value_memory,
                inference_max_sequence_len,
            ) = batch

            tokens = tokens.cuda()
            attention_mask = attention_mask.cuda()
            position_ids = position_ids.cuda()
            task_ids = task_ids.cuda()
            extra_arg['set_inference_key_value_memory'] = set_inference_key_value_memory[0].item()
            extra_arg['inference_max_sequence_len'] = inference_max_sequence_len[0].item()

            output_tensor = model(tokens, position_ids, attention_mask, task_ids, **extra_arg)

            def id_func(output_tensor):
                return output_tensor, {'logits': output_tensor}

            return output_tensor, id_func

        return fwd_output_only_func

    def generate(
        self,
        inputs: Union[List[str], torch.Tensor, List[dict]],
        length_params: LengthParam,
        sampling_params: SamplingParam = None,
        batch_size: Optional[int] = 1,
    ):

        # check whether the DDP is initialized
        if parallel_state.is_unitialized():

            def dummy():
                return

            if self.trainer.strategy.launcher is not None:
                self.trainer.strategy.launcher.launch(dummy, trainer=self.trainer)
            self.trainer.strategy.setup_environment()

        # set the default sampling params if it is None.
        # default do greedy sampling
        if sampling_params is None:
            sampling_params = get_default_sampling_params()
            sampling_params["add_BOS"] = self.cfg.data.get("add_bos", False)

        if length_params is None:
            length_params = get_default_length_params()

        max_input_length = self.frozen_model.cfg.encoder_seq_length - length_params["max_length"]

        # input dicts are either dataset paths or already loaded example dicts
        if "taskname" not in inputs[0].keys():
            data = [path["data_path"] for path in inputs]
        else:
            data = inputs

        dataset = self.build_virtual_prompt_dataset(
            data=data,
            batch_size=batch_size,
            max_seq_length=max_input_length,
            min_seq_length=self.cfg.data.get('min_seq_length', 1),
            add_bos=sampling_params["add_BOS"],
            add_eos=False,
            for_train=False,
            tokens_to_generate=length_params["max_length"],
            get_dataset_only=True,
        )

        full_dataset = [dataset[i] for i in range(len(dataset))]
        task_ids, processed_inputs = dataset.inference_collate_fn(full_dataset)
        self.frozen_model.model.parallel_output = False

        # Call same generate code as in MegatronGPT
        return megatron_gpt_generate(
            self.cuda(), processed_inputs, self.tokenizer, length_params, sampling_params, task_ids=task_ids
        )

    def predict_step(self, batch: Any, batch_idx: int, dataloader_idx: Optional[int] = None) -> Any:
        inference_config = self.get_inference_config()
        if inference_config is None:
            return None
        else:
            length_params: LengthParam = {
                "max_length": inference_config["tokens_to_generate"],
                "min_length": inference_config["min_tokens_to_generate"],
            }

            sampling_params: SamplingParam = {
                "use_greedy": inference_config["greedy"],
                "temperature": inference_config["temperature"],
                "top_k": inference_config["top_k"],
                "top_p": inference_config["top_p"],
                "repetition_penalty": inference_config["repetition_penalty"],
                "add_BOS": inference_config["add_BOS"],
                "all_probs": inference_config["all_probs"],
                "compute_logprob": inference_config["compute_logprob"],
                "compute_attention_mask": inference_config.get("compute_attention_mask", True),
                "end_strings": inference_config.get('end_strings', ["<|endoftext|>"]),
            }

            task_ids, processed_inputs = batch
            self.frozen_model.model.parallel_output = False

            # Call same generate code as in MegatronGPT
            return megatron_gpt_generate(
                self.cuda(), processed_inputs, self.tokenizer, length_params, sampling_params, task_ids=task_ids
            )

    @classmethod
    def list_available_models(cls):
        pass


def get_pseudo_tokens(num_virtual_tokens):
    """
    Takes in an integer and returns a list of strings where each string
    is a numbered virtual token placeholder. If 
    num_virtual_tokens = 3, then this function returns:

    ["<prompt_0>", "<prompt_1>", "<prompt_2>"]

    Args:
        num_virtual_tokens: (int) Number of virtual token strings you want to make

    returns a list of string. 

    """
    pseudo_tokens = [
        VirtualPromptPlaceholderToken.BASE.value + str(i) + VirtualPromptPlaceholderToken.END.value
        for i in range(num_virtual_tokens)
    ]

    return pseudo_tokens<|MERGE_RESOLUTION|>--- conflicted
+++ resolved
@@ -123,15 +123,8 @@
             )
             frozen_model_cfg.activations_checkpoint_method = self.cfg.get("activations_checkpoint_method", None)
 
-<<<<<<< HEAD
-            # set hidden size in the model parallel config for pipeline parallel schedules
-            setattr(self.config, 'hidden_size', frozen_model_cfg.hidden_size)
 
         if self.trainer.precision == 'bf16':
-=======
-        if self.trainer.precision in ['bf16', 'bf16-mixed']:
-            # set hidden size in the model parallel config for pipeline parallel schedules
->>>>>>> f90eea14
             self.autocast_dtype = torch.bfloat16
         elif self.trainer.precision in [32, '32', '32-true']:
             self.autocast_dtype = torch.float

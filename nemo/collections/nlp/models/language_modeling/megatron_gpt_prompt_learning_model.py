# Copyright (c) 2022, NVIDIA CORPORATION.  All rights reserved.
#
# Licensed under the Apache License, Version 2.0 (the "License");
# you may not use this file except in compliance with the License.
# You may obtain a copy of the License at
#
#     http://www.apache.org/licenses/LICENSE-2.0
#
# Unless required by applicable law or agreed to in writing, software
# distributed under the License is distributed on an "AS IS" BASIS,
# WITHOUT WARRANTIES OR CONDITIONS OF ANY KIND, either express or implied.
# See the License for the specific language governing permissions and
# limitations under the License.

import itertools
import os
from functools import partial
from typing import Any, List, Optional, Union

import torch
from omegaconf.dictconfig import DictConfig
from omegaconf.omegaconf import open_dict
from pytorch_lightning.trainer.trainer import Trainer

from nemo.collections.common.tokenizers.sentencepiece_tokenizer import SentencePieceTokenizer
from nemo.collections.nlp.data.language_modeling.megatron.gpt_prompt_learning_dataset import GPTPromptLearningDataset
from nemo.collections.nlp.metrics.prompt_learning_metrics import AccuracyScore, BLEUScore, ROUGEScores
from nemo.collections.nlp.models.language_modeling.megatron_base_prompt_learning_model import (
    MegatronBasePromptLearningModel,
)
from nemo.collections.nlp.models.language_modeling.megatron_gpt_model import MegatronGPTModel
from nemo.collections.nlp.modules.common import VirtualPromptPlaceholderToken, VirtualPromptSource, VirtualPromptStyle
from nemo.collections.nlp.modules.common.megatron.utils import (
    average_losses_across_data_parallel_group,
    get_iterator_k_split,
)
from nemo.collections.nlp.modules.common.text_generation_utils import (
    get_default_length_params,
    get_default_sampling_params,
    megatron_gpt_generate,
)
from nemo.collections.nlp.modules.common.transformer.text_generation import LengthParam, SamplingParam
from nemo.collections.nlp.parts.nlp_overrides import GradScaler, NLPSaveRestoreConnector
from nemo.collections.nlp.parts.utils_funcs import get_last_rank
from nemo.utils import AppState, logging

try:
    from apex.transformer.pipeline_parallel.utils import get_micro_batch_size, get_num_microbatches

    HAVE_APEX = True

except (ImportError, ModuleNotFoundError):
    HAVE_APEX = False

try:
<<<<<<< HEAD
    from megatron.core import ModelParallelConfig, parallel_state, tensor_parallel, InferenceParams
=======
    from megatron.core import ModelParallelConfig, parallel_state, tensor_parallel
>>>>>>> e64076e7
    from megatron.core.enums import ModelType
    from megatron.core.pipeline_parallel.schedules import get_forward_backward_func

    HAVE_MEGATRON_CORE = True

except (ImportError, ModuleNotFoundError):

    HAVE_MEGATRON_CORE = False


__all__ = ['MegatronGPTPromptLearningModel']


class MegatronGPTPromptLearningModel(MegatronBasePromptLearningModel):
    """
    Model class for prompt-tuning or p-tuning a pretrained Megatron GPT model. 

    Prompt Tuning initalizes virtual prompt embeddings directly from a copy of
    certain token embeddings from the the pretrained GPT model's vocabulary
    and directly tunes these embedding weights. The token embeddings used in 
    initalization are specified by the user in the config file. The model can 
    be prompt-tuned for multiple tasks at once. virtual prompts are stored in a 
    prompt table and can be added or deleted without disrupting virtual prompts 
    for other tasks. 

    P-tuning initializes an LSTM encoder model that generates virtual prompt
    embeddings for every task. Each task shares the same encoder. After ptuning
    is compelete, the learned virtual prompts can be saved to the prompt table
    using add_ptuned_prompts_to_prompt_table(). Thus, if a user wants to add a 
    new virtual prompt via p-tuning, they do not need to retrain on all previous 
    tasks. This gives p-tuning the same task flexiblity as prompt-tuning.
    """

    def __init__(self, cfg: DictConfig, trainer: Trainer):
        super().__init__(cfg, trainer)

        self.inference_params = None
        
        # init_model is called by parent class already.
        # self.init_model(cfg, trainer)

    def init_model(self, cfg: DictConfig, trainer: Trainer):
        self.cfg = cfg
        self.config: ModelParallelConfig = self.model_parallel_config
        save_restore_connector = NLPSaveRestoreConnector()
        if os.path.isdir(cfg.get('language_model_path')):
            save_restore_connector.model_extracted_dir = cfg.get('language_model_path')
        frozen_model_cfg = MegatronGPTModel.restore_from(
            cfg.get('language_model_path'),
            trainer=trainer,
            return_config=True,
            save_restore_connector=save_restore_connector,
        )

        # set hidden size in the model parallel config for pipeline parallel schedules
        setattr(self.config, 'hidden_size', frozen_model_cfg.hidden_size)

        # Need to overwrite some params in frozen model's config before restoring
        with open_dict(frozen_model_cfg):
            frozen_model_cfg.megatron_amp_O2 = False
            frozen_model_cfg.optim.name = "fused_adam"
            frozen_model_cfg.micro_batch_size = self.cfg.micro_batch_size
            frozen_model_cfg.global_batch_size = self.cfg.global_batch_size
            frozen_model_cfg.precision = trainer.precision
            frozen_model_cfg.sequence_parallel = self.cfg.get("sequence_parallel", False)
            frozen_model_cfg.activations_checkpoint_granularity = self.cfg.get(
                "activations_checkpoint_granularity", None
            )
            frozen_model_cfg.activations_checkpoint_num_layers = self.cfg.get(
                "activations_checkpoint_num_layers", None
            )
            frozen_model_cfg.activations_checkpoint_method = self.cfg.get("activations_checkpoint_method", None)

        if self.trainer.precision in ['bf16', 'bf16-mixed']:
            # set hidden size in the model parallel config for pipeline parallel schedules
            self.autocast_dtype = torch.bfloat16
        elif self.trainer.precision in [32, '32', '32-true']:
            self.autocast_dtype = torch.float
        elif self.trainer.precision in [16, '16', '16-mixed']:
            self.autocast_dtype = torch.half
        else:
            raise ValueError('precision must be in ["32-true", "16-mixed", "bf16-mixed"]')

        if cfg.get('language_model_path', None):
            self.frozen_model = MegatronGPTModel.restore_from(
                cfg.get('language_model_path'),
                trainer=trainer,
                save_restore_connector=save_restore_connector,
                override_config_path=frozen_model_cfg,
            ).to(dtype=self.autocast_dtype)

        self.megatron_amp_o2 = self.cfg.get('megatron_amp_O2', False)
        self.pipeline_parallel = self.cfg.get('pipeline_model_parallel_size', 1) > 1
        self.tokenizer = self.frozen_model.tokenizer
        self.hidden_size = self.frozen_model.cfg.hidden_size
        self.existing_tasks = list(self.cfg.get('existing_tasks', []))
        self.new_tasks = list(self.cfg.get('new_tasks', []))
        with open_dict(self.cfg):
            self.cfg.existing_tasks = (
                self.existing_tasks + self.new_tasks
            )  # TODO: for backward compatibility (@adithyare) in general these tasks lists should be deprecated

        self.virtual_prompt_style = VirtualPromptStyle(cfg.virtual_prompt_style)
        self.model_type = ModelType.encoder_or_decoder

        self.enable_autocast = (
            True if (not self.megatron_amp_o2) and (self.autocast_dtype in [torch.float16, torch.bfloat16]) else False
        )

        if self.pipeline_parallel:
            assert (
                self.cfg.optim.sched.get("min_lr", 0.0) == 0.0
            ), "Minimum lr must be 0.0 when pipeline parallel size is > 1"

        # Load templates for assigning virtual prompt token positions
        self.load_task_templates(self.cfg.task_templates)

        if self.first_stage_of_pipeline() and self.virtual_prompt_style in [
            VirtualPromptStyle.P_TUNING,
        ]:
            if self.frozen_model.mcore_gpt:
                self.word_embeddings = self.frozen_model.model.embedding.word_embeddings
            else:
                self.word_embeddings = self.frozen_model.model.language_model.embedding.word_embeddings

        self.padded_vocab_size = self.frozen_model.padded_vocab_size

        # Prepare pseudo token ids for virtual/virtual prompt tokens
        self.pseudo_tokens = get_pseudo_tokens(self.max_virtual_tokens)
        if isinstance(self.tokenizer, SentencePieceTokenizer):
            if not self.tokenizer.legacy:
                self.tokenizer.pad_token = self.tokenizer.ids_to_tokens([self.tokenizer.eos_id])[0]
                self.tokenizer.bos_token = self.tokenizer.ids_to_tokens([self.tokenizer.bos_id])[0]
                self.tokenizer.eos_token = self.tokenizer.ids_to_tokens([self.tokenizer.eos_id])[0]
                self.tokenizer.legacy = True
            self.tokenizer.add_special_tokens(self.pseudo_tokens)
        else:
            self.tokenizer.add_special_tokens({'additional_special_tokens': self.pseudo_tokens})
        self.pseudo_token_ids = self.tokenizer.tokens_to_ids(self.pseudo_tokens)
        self.pseudo_token_ids_start = self.pseudo_token_ids[0] if self.pseudo_token_ids else None
        self.pad_token_id = self.tokenizer.pad_id if self.tokenizer.pad_id is not None else self.tokenizer.unk_id

        # P-Tuning uses an LSTM Encoder to produce virtual token embeddings
        if self.virtual_prompt_style == VirtualPromptStyle.P_TUNING:
            self.virtual_prompt_source = VirtualPromptSource.PROMPT_ENCODER
        elif self.virtual_prompt_style == VirtualPromptStyle.NO_PROMPT:
            self.virtual_prompt_source = VirtualPromptSource.NO_PROMPT
        else:
            raise ValueError(f"\nvirtual prompt style '{cfg.virtual_prompt_style}.'")

        self._reduced_loss_buffer = []
        self._inference_config = None

        # make sure the default pytorch lightning gradient clipping in the basemodel
        self.grad_clip_pl_default = True
        self.lowest_val_loss = None
        self.prompt_encoder = None

        # default inference related params -> for evaluation metrics
        if hasattr(self.cfg, 'inference') and self.cfg.get("report_validation_metric", False):
            self.length_params: LengthParam = {
                "max_length": self.cfg.inference.get('tokens_to_generate', 30),
                "min_length": self.cfg.inference.get('min_tokens_to_generate', 0),
            }

            self.sampling_params: SamplingParam = {
                "use_greedy": self.cfg.inference.get('greedy', False),
                "temperature": self.cfg.inference.get('temperature', 1.0),
                "top_k": self.cfg.inference.get('tok_k', 0),
                "top_p": self.cfg.inference.get('top_p', 0.9),
                "repetition_penalty": self.cfg.inference.get('repetition_penalty', 1.2),
                "add_BOS": True,
                "all_probs": False,
                "compute_logprob": False,
                "end_strings": self.cfg.inference.get('end_strings', ["<|endoftext|>"]),
            }
        elif self.cfg.get("report_validation_metric", False) and not hasattr(self.cfg, 'inference'):
            raise ValueError("Must provide inference parameters for reporting validation metric!")

        # define validation metric
        if self.cfg.get('report_validation_metric', False):
            validation_metric = self.cfg.get('validation_metric', 'accuracy')
            if validation_metric == 'accuracy':
                self.validation_metric = AccuracyScore()
            elif validation_metric == 'bleu':
                self.validation_metric = BLEUScore()
            elif validation_metric == 'rouge':
                self.validation_metric = ROUGEScores()

    def first_stage_of_pipeline(self):
        return self.frozen_model.model.pre_process

    def forward(
        self,
        input_ids,
        position_ids,
        attention_mask,
        taskname_ids,
        labels=None,
        inference=True,
        set_inference_key_value_memory=False,
        inference_max_sequence_len=None,
        inference_params=None,
    ):
        """
        Special forward method for p-tuning/prompt-tuning pretrained
        GPT style models. Bypasses the vocab token preprocessing done
        in the MegatronGPT class.
        """
        # Get embeddings for text tokens and insert virtual token embeddings
        if self.first_stage_of_pipeline():
            input_embeds = self.embed_input(input_ids, taskname_ids, use_cached_reps=inference)
            if self.frozen_model.mcore_gpt and hasattr(self.frozen_model.model.embedding, "position_embeddings"):
                position_embeddings = self.frozen_model.model.embedding.position_embeddings(
                    position_ids
                )
                encoder_input = input_embeds + position_embeddings
            elif not self.frozen_model.mcore_gpt and hasattr(self.frozen_model.model.language_model.embedding, "position_embeddings"):
                position_embeddings = self.frozen_model.model.language_model.embedding.position_embeddings(
                    position_ids
                )
                encoder_input = input_embeds + position_embeddings
            else:
                encoder_input = input_embeds
            encoder_input = encoder_input.transpose(0, 1).contiguous()
            if self.cfg.get("sequence_parallel", False):
                encoder_input = tensor_parallel.mappings.scatter_to_sequence_parallel_region(encoder_input)
        else:
            encoder_input = None

        # Call forward on GPT model with preprocessed embeddings
        if self.frozen_model.mcore_gpt:
            output = self.frozen_model.model(
                input_ids=None,
                position_ids=None,
                decoder_input=encoder_input,
                attention_mask=attention_mask,
                labels=labels,
                inference_params=inference_params,
            )
        elif self.autocast_dtype == torch.float32:
            output = self.frozen_model.model(
                input_ids=None,
                position_ids=None,
                encoder_input=encoder_input,
                attention_mask=attention_mask,
                labels=labels,
                set_inference_key_value_memory=set_inference_key_value_memory,
                inference_max_sequence_len=inference_max_sequence_len,
            )
        else:
            output = self.frozen_model.model(
                input_ids=None,
                position_ids=None,
                encoder_input=encoder_input,
                attention_mask=attention_mask,
                labels=labels,
                set_inference_key_value_memory=set_inference_key_value_memory,
                inference_max_sequence_len=inference_max_sequence_len,
            )

        return output

    def fwd_bwd_step(self, dataloader_iter, batch_idx, forward_only):
        """
            Dataloader produces a global batch which is turned into an iterator of microbatches.
            The iterator of microbatches is then piped through the pipeline using Core's fwd/bwd functions.
        """
        # Get seq length of batch
        batch = next(dataloader_iter)
        _, seq_length = batch[0].shape
        data_iter = get_iterator_k_split(batch, get_num_microbatches())

        fwd_bwd_function = get_forward_backward_func()

        losses_reduced_per_micro_batch = fwd_bwd_function(
            forward_step_func=self.get_forward_output_and_loss_func(),
            data_iterator=data_iter,
            model=[self],
            num_microbatches=get_num_microbatches(),
            forward_only=forward_only,
            seq_length=seq_length,
            micro_batch_size=get_micro_batch_size(),
        )

        # only the last stages of the pipeline return losses
        if losses_reduced_per_micro_batch:
            # average loss across micro batches
            loss_tensors_list = [loss_reduced['avg'] for loss_reduced in losses_reduced_per_micro_batch]
            loss_tensor = torch.concat(loss_tensors_list)
            loss_mean = loss_tensor.mean()
        else:
            # we're not on the last pipeline stage so no losses
            loss_mean = torch.tensor(0.0).cuda()

        return loss_mean

    def training_step(self, dataloader_iter, batch_idx):
        # we zero grads here because we also call backward in the megatron-core fwd/bwd functions
        self._optimizer.zero_grad()
        batch = next(dataloader_iter)
        loss_mean = self.fwd_bwd_step(itertools.chain([batch]), batch_idx, forward_only=False)
        self.allreduce_gradients()

        ## logging
        # we can only log on one rank if it is rank zero so we broadcast from last rank
        # we can avoid this broadcast by updating the PTL log function to accept specific ranks
        torch.distributed.broadcast(loss_mean, get_last_rank())

        if self.cfg.precision == 16 and hasattr(self.trainer.precision_plugin.scaler, "_scale"):
            loss_scale = self.trainer.precision_plugin.scaler._scale
            if loss_scale is not None:
                self.log('loss_scale', loss_scale, batch_size=1)

        self.log('reduced_train_loss', loss_mean, prog_bar=True, rank_zero_only=True, batch_size=1)
        lr = self._optimizer.param_groups[0]['lr']
        self.log('lr', lr, rank_zero_only=True, batch_size=1)
        self.log('global_step', self.trainer.global_step, prog_bar=True, rank_zero_only=True, batch_size=1)
        return loss_mean

    def backward(self, *args, **kwargs):
        """ LightningModule hook to do backward.
            We want this to do nothing since we run backward in the fwd/bwd functions from megatron-core.
            No need to call it here.
        """
        return

    def optimizer_zero_grad(self, *args, **kwargs):
        """ LightningModule hook to zero grad.
            We want this to do nothing as we are zeroing grads during the training_step.
        """
        return

    def validation_step(self, dataloader_iter, batch_idx):
        # Prefetch the dataloader_iter before fwd_bwd func to avoid PP rank 2 from waiting indefinitely when PP rank 1 reaches the end of dataloader_iter
        dataloader_iter, done = self._prefetch(dataloader_iter)
        if done:
            return
        mode = 'test' if self.trainer.testing else 'val'
        batch = next(dataloader_iter)
        gbs = self.cfg.get('validation_global_batch_size', self.cfg.global_batch_size)
        self._reconfigure_and_process_inference_batch(batch[0].size(0), gbs)
        loss_mean = self.fwd_bwd_step(itertools.chain([batch]), batch_idx, forward_only=True)
        if loss_mean.item == 0.0:
            loss_mean = []

        if self.cfg.get('report_validation_metric', False):
            preds_text, labels_text = [], []
            input_ids, labels, loss_mask, position_ids, attention_mask, taskname_ids = batch
            input_lenghts = torch.argmax(loss_mask, 1, keepdim=True)

            res = megatron_gpt_generate(
                self.cuda(),
                (
                    torch.cat(
                        (
                            input_ids,
                            torch.zeros(
                                input_ids.shape[0], self.length_params['max_length'], dtype=input_ids.dtype
                            ).to(self.device),
                        ),
                        axis=1,
                    ),
                    input_lenghts.squeeze(1),
                ),
                self.tokenizer,
                self.length_params,
                self.sampling_params,
                task_ids=taskname_ids,
            )

            for pred, label in zip(res['token_ids'], labels):
                # ids_to_text ignores special tokens by default
                pred = self.tokenizer.ids_to_text(pred)
                label = self.tokenizer.ids_to_text(label)
                preds_text.append(pred)
                labels_text.append(label)
            if mode == 'val':
                self.validation_step_outputs.append(
                    {'loss': loss_mean, 'preds': preds_text, 'labels': labels_text,}
                )
            else:
                self.test_step_outputs.append(
                    {'loss': loss_mean, 'preds': preds_text, 'labels': labels_text,}
                )
            return {
                'loss': loss_mean,
                'preds': preds_text,
                'labels': labels_text,
            }

        self.validation_step_outputs.append({'loss': loss_mean}) if mode == 'val' else self.test_step_outputs.append(
            {'loss': loss_mean}
        )
        return {'loss': loss_mean}

    def on_train_epoch_start(self) -> None:
        gbs = self.cfg.global_batch_size
        mbs = self.cfg.micro_batch_size
        self._reconfigure_batch_sizes(gbs, mbs)
        return super().on_train_epoch_start()

    def on_validation_epoch_start(self) -> None:
        gbs = self.cfg.get('validation_global_batch_size', self.cfg.global_batch_size)
        mbs = self.cfg.get('validation_micro_batch_size', self.cfg.micro_batch_size)
        self._reconfigure_batch_sizes(gbs, mbs)
        return super().on_validation_epoch_start()

    def on_validation_epoch_end(self):
        if not self.validation_step_outputs:
            return

        if parallel_state.is_pipeline_last_stage():
            # only the last pipeline parallel stages return loss
            averaged_loss = torch.stack([i['loss'] for i in self.validation_step_outputs]).mean()
        else:
            averaged_loss = torch.tensor(0.0).cuda()

        # we can only log on one rank if it is rank zero so we broadcast from last rank
        torch.distributed.broadcast(averaged_loss, get_last_rank())

        self.log('val_loss', averaged_loss, prog_bar=True, rank_zero_only=True, batch_size=1)
        logging.info(f'val_loss: {averaged_loss}')

        if self.cfg.get("report_validation_metric", False):
            gather_results = [None for _ in range(parallel_state.get_data_parallel_world_size())]

            all_preds = list(itertools.chain(*[item['preds'] for item in self.validation_step_outputs]))
            all_labels = list(itertools.chain(*[item['labels'] for item in self.validation_step_outputs]))

            assert len(all_preds) == len(all_labels)

            # Gather inputs, preds, labels from all workers
            torch.distributed.all_gather_object(
                gather_results,
                [(pred, label) for (pred, label) in zip(all_preds, all_labels)],
                group=parallel_state.get_data_parallel_group(),
            )

            # Deduplicate sentences that may have been distributed across multiple data parallel ranks.
            if parallel_state.get_data_parallel_rank() == 0:

                gather_results_dedup = list(set(itertools.chain(*gather_results)))

                val_metric_dict = self.validation_metric.get_score(
                    [i[1] for i in gather_results_dedup], [i[0] for i in gather_results_dedup],
                )

                for metric, val in val_metric_dict.items():
                    logging.info(f'Validation {metric}: {val}')
                val_metric = list(val_metric_dict.items())[0][1]
                metric_name = list(val_metric_dict.items())[0][0]
            else:
                val_metric = torch.tensor(0.0).cuda()
                metric_name = ''

            self.log(f'val_{metric_name}', val_metric, prog_bar=True, rank_zero_only=True, batch_size=1)

        gbs = self.cfg.global_batch_size
        mbs = self.cfg.micro_batch_size
        self._reconfigure_batch_sizes(gbs, mbs)
        self.validation_step_outputs.clear()  # free memory

    def test_step(self, dataloader_iter, batch_idx):
        return self.validation_step(dataloader_iter, batch_idx)

    def on_test_epoch_end(self):
        averaged_loss = average_losses_across_data_parallel_group(self.test_step_outputs)
        logging.info(f'test_loss: {averaged_loss[0]}')
        self.test_step_outputs.clear()  # free memory

    def setup(self, stage=None):
        super().setup(stage)

        if self.frozen_model.cfg.get('transformer_engine', False):
            self.frozen_model.setup_transformer_engine_tp_groups()

    def setup_training_data(self, training_data_config=None):
        if self.cfg.data.get('train_ds', None):
            max_seq_length = self.frozen_model.cfg.encoder_seq_length
            if "max_seq_length" in self.cfg.data and self.cfg.data.max_seq_length:
                max_seq_length = min(self.cfg.data.max_seq_length, max_seq_length)
            self._train_ds, self._train_dl = self.build_virtual_prompt_dataset(
                data=self.cfg.data.train_ds,
                batch_size=self.cfg.global_batch_size,
                max_seq_length=max_seq_length,
                min_seq_length=self.cfg.data.get('min_seq_length', 1),
                add_bos=self.cfg.data.get('add_bos', False),
                add_eos=self.cfg.data.get('add_eos', True),
                for_train=True,
                drop_last=True,
                shuffle=True,
                num_workers=self.cfg.data.num_workers,
                pin_memory=True,
                cache_data_path=self.cfg.data.get('train_cache_data_path', None),
                load_cache=self.cfg.data.get('load_cache', False),
            )

    def setup_validation_data(self, validation_data_config=None):
        if self.cfg.data.get('validation_ds', None):
            max_seq_length = self.frozen_model.cfg.encoder_seq_length
            if "max_seq_length" in self.cfg.data and self.cfg.data.max_seq_length:
                max_seq_length = min(self.cfg.data.max_seq_length, max_seq_length)
            self._validation_ds, self._validation_dl = self.build_virtual_prompt_dataset(
                data=self.cfg.data.validation_ds,
                batch_size=self.cfg.get('validation_global_batch_size', self.cfg.global_batch_size),
                max_seq_length=max_seq_length,
                min_seq_length=self.cfg.data.get('min_seq_length', 1),
                add_bos=self.cfg.data.get('add_bos', False),
                add_eos=self.cfg.data.get('add_eos', True),
                for_train=True,
                drop_last=self.cfg.get('validation_drop_last', True),
                shuffle=False,
                num_workers=self.cfg.data.num_workers,
                pin_memory=True,
                cache_data_path=self.cfg.data.get('validation_cache_data_path', None),
                load_cache=self.cfg.data.get('load_cache', False),
            )

    def setup_test_data(self, test_data_config=None):
        if self.cfg.data.get('test_ds', None):
            self._test_ds, self._test_dl = self.build_virtual_prompt_dataset(
                data=self.cfg.data.test_ds,
                batch_size=self.cfg.get('validation_global_batch_size', self.cfg.global_batch_size),
                max_seq_length=self.frozen_model.cfg.encoder_seq_length,
                min_seq_length=self.cfg.data.get('min_seq_length', 1),
                add_bos=self.cfg.data.get('add_bos', False),
                add_eos=self.cfg.data.get('add_eos', True),
                for_train=False,
                drop_last=False,
                shuffle=False,
                num_workers=self.cfg.data.num_workers,
                pin_memory=True,
                cache_data_path=self.cfg.data.get('test_cache_data_path', None),
                load_cache=self.cfg.data.get('load_cache', False),
            )

    def build_virtual_prompt_dataset(
        self,
        data,
        batch_size,
        max_seq_length=2048,
        min_seq_length=1,
        add_bos=False,
        add_eos=False,
        for_train=True,
        drop_last=False,
        shuffle=False,
        num_workers=0,
        pin_memory=False,
        tokens_to_generate=None,
        get_dataset_only=False,
        cache_data_path=None,
        load_cache=False,
    ):
        dataset = GPTPromptLearningDataset(
            data=data,
            tokenizer=self.tokenizer,
            virtual_prompt_source=self.virtual_prompt_source,
            task_templates=self.task_templates,
            pseudo_tokens=self.pseudo_tokens,
            pad_token_id=self.pad_token_id,
            max_seq_length=max_seq_length,
            min_seq_length=min_seq_length,
            add_bos=add_bos,
            add_eos=add_eos,
            for_train=for_train,
            tokens_to_generate=tokens_to_generate,
            cache_data_path=cache_data_path,
            load_cache=load_cache,
        )

        if get_dataset_only:
            return dataset

        # Make distributed dataloader
        rank = parallel_state.get_data_parallel_rank()
        data_parallel_size = parallel_state.get_data_parallel_world_size()
        sampler = torch.utils.data.distributed.DistributedSampler(
            dataset, num_replicas=data_parallel_size, rank=rank, shuffle=shuffle, seed=self.cfg.seed
        )

        assert batch_size % data_parallel_size == 0, "Global batch size must be evenly divisible by data parallel size"

        if for_train:
            if self.cfg.get("sequence_parallel", False):
                collate_fn = partial(
                    dataset.collate_fn, tp_workers=parallel_state.get_tensor_model_parallel_world_size()
                )
            else:
                collate_fn = partial(dataset.collate_fn, tp_workers=0)
        else:
            collate_fn = dataset.inference_collate_fn

        dataloader = torch.utils.data.DataLoader(
            dataset,
            collate_fn=collate_fn,
            sampler=sampler,
            batch_size=batch_size // data_parallel_size,
            drop_last=drop_last,
            num_workers=num_workers,
            pin_memory=pin_memory,
            persistent_workers=True
            if num_workers > 0
            else False,  # (@adithyare and @eharper) We need this to make spawn=True to work.
        )

        return dataset, dataloader

    def set_input_tensor(self, input_tensor):
        """Set input tensor to be used instead of forward()'s input.
        When doing pipeline parallelism the input from the previous
        stage comes from communication, not from the input, so the
        model's forward_step_func won't have it. This function is thus
        used by internal code to bypass the input provided by the
        forward_step_func"""

        self.frozen_model.model.set_input_tensor(input_tensor)

    def get_forward_output_and_loss_func(self):
        def fwd_output_and_loss_func(dataloader_iter, model):
            batch = next(dataloader_iter)
            batch = [x.cuda(non_blocking=True) for x in batch]
            input_ids, labels, loss_mask, position_ids, attention_mask, taskname_ids = batch
            output_tensor = model(input_ids, position_ids, attention_mask, taskname_ids, labels, inference=False)

            if isinstance(output_tensor, tuple):
                output_tensor, _ = output_tensor

            def loss_func(output_tensor):
                loss = self.frozen_model.loss_func(loss_mask, output_tensor)
                reduced_loss = average_losses_across_data_parallel_group([loss])
                return loss, {'avg': reduced_loss}

            return output_tensor, loss_func

        return fwd_output_and_loss_func

    def get_forward_output_only_func(self):
        """
        Used for generate method only for now.
        """

        def fwd_output_only_func(dataloader_iter, model):
            batch = next(dataloader_iter)
            extra_arg = {}
            (
                tokens,
                attention_mask,
                position_ids,
                task_ids,
                set_inference_key_value_memory,
                inference_max_sequence_len,
            ) = batch

            tokens = tokens.cuda()
            attention_mask = attention_mask.cuda()
            position_ids = position_ids.cuda()
            task_ids = task_ids.cuda()

            if self.frozen_model.mcore_gpt:
                # if first step, then clear KV cache, otherwise reuse inference_paarms
                if set_inference_key_value_memory[0].item():
                    self.inference_params = InferenceParams(
                        max_batch_size=tokens.size(0),
                        max_sequence_length=inference_max_sequence_len[0].item()
                    )
                extra_arg['inference_params'] = self.inference_params
            else:
                extra_arg['set_inference_key_value_memory'] = set_inference_key_value_memory[0].item()
                extra_arg['inference_max_sequence_len'] = inference_max_sequence_len[0].item()

            output_tensor = model(tokens, position_ids, attention_mask, task_ids, **extra_arg)

            # Advance inference sequence offset.
            if self.inference_params:
                self.inference_params.sequence_len_offset += output_tensor.size(1)

            def id_func(output_tensor):
                return output_tensor, {'logits': output_tensor}

            return output_tensor, id_func

        return fwd_output_only_func

    def generate(
        self,
        inputs: Union[List[str], torch.Tensor, List[dict]],
        length_params: LengthParam,
        sampling_params: SamplingParam = None,
        batch_size: Optional[int] = 1,
    ):

        # check whether the DDP is initialized
        if parallel_state.is_unitialized():

            def dummy():
                return

            if self.trainer.strategy.launcher is not None:
                self.trainer.strategy.launcher.launch(dummy, trainer=self.trainer)
            self.trainer.strategy.setup_environment()

        # set the default sampling params if it is None.
        # default do greedy sampling
        if sampling_params is None:
            sampling_params = get_default_sampling_params()
            sampling_params["add_BOS"] = self.cfg.data.get("add_bos", False)

        if length_params is None:
            length_params = get_default_length_params()

        max_input_length = self.frozen_model.cfg.encoder_seq_length - length_params["max_length"]

        # input dicts are either dataset paths or already loaded example dicts
        if "taskname" not in inputs[0].keys():
            data = [path["data_path"] for path in inputs]
        else:
            data = inputs

        dataset = self.build_virtual_prompt_dataset(
            data=data,
            batch_size=batch_size,
            max_seq_length=max_input_length,
            min_seq_length=self.cfg.data.get('min_seq_length', 1),
            add_bos=sampling_params["add_BOS"],
            add_eos=False,
            for_train=False,
            tokens_to_generate=length_params["max_length"],
            get_dataset_only=True,
        )

        full_dataset = [dataset[i] for i in range(len(dataset))]
        task_ids, processed_inputs = dataset.inference_collate_fn(full_dataset)
        self.frozen_model.model.parallel_output = False

        # Call same generate code as in MegatronGPT
        return megatron_gpt_generate(
            self.cuda(), processed_inputs, self.tokenizer, length_params, sampling_params, task_ids=task_ids
        )

    def predict_step(self, batch: Any, batch_idx: int, dataloader_idx: Optional[int] = None) -> Any:
        inference_config = self.get_inference_config()
        if inference_config is None:
            return None
        else:
            length_params: LengthParam = {
                "max_length": inference_config["tokens_to_generate"],
                "min_length": inference_config["min_tokens_to_generate"],
            }

            sampling_params: SamplingParam = {
                "use_greedy": inference_config["greedy"],
                "temperature": inference_config["temperature"],
                "top_k": inference_config["top_k"],
                "top_p": inference_config["top_p"],
                "repetition_penalty": inference_config["repetition_penalty"],
                "add_BOS": inference_config["add_BOS"],
                "all_probs": inference_config["all_probs"],
                "compute_logprob": inference_config["compute_logprob"],
                "compute_attention_mask": inference_config.get("compute_attention_mask", True),
                "end_strings": inference_config.get('end_strings', ["<|endoftext|>"]),
            }

            task_ids, processed_inputs = batch
            self.frozen_model.model.parallel_output = False

            # Call same generate code as in MegatronGPT
            return megatron_gpt_generate(
                self.cuda(), processed_inputs, self.tokenizer, length_params, sampling_params, task_ids=task_ids
            )

    @classmethod
    def list_available_models(cls):
        pass


def get_pseudo_tokens(num_virtual_tokens):
    """
    Takes in an integer and returns a list of strings where each string
    is a numbered virtual token placeholder. If 
    num_virtual_tokens = 3, then this function returns:

    ["<prompt_0>", "<prompt_1>", "<prompt_2>"]

    Args:
        num_virtual_tokens: (int) Number of virtual token strings you want to make

    returns a list of string. 

    """
    pseudo_tokens = [
        VirtualPromptPlaceholderToken.BASE.value + str(i) + VirtualPromptPlaceholderToken.END.value
        for i in range(num_virtual_tokens)
    ]

    return pseudo_tokens<|MERGE_RESOLUTION|>--- conflicted
+++ resolved
@@ -53,11 +53,7 @@
     HAVE_APEX = False
 
 try:
-<<<<<<< HEAD
     from megatron.core import ModelParallelConfig, parallel_state, tensor_parallel, InferenceParams
-=======
-    from megatron.core import ModelParallelConfig, parallel_state, tensor_parallel
->>>>>>> e64076e7
     from megatron.core.enums import ModelType
     from megatron.core.pipeline_parallel.schedules import get_forward_backward_func
 

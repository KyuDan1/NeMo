--- conflicted
+++ resolved
@@ -319,10 +319,6 @@
         """
         An auxiliary function that executes the fwd_bwd_step function and parse the returned values.
         """
-<<<<<<< HEAD
-
-=======
->>>>>>> e64076e7
         fwd_bwd_function = get_forward_backward_func()
 
         seq_length = tensor_shape[0]
@@ -333,15 +329,9 @@
             model=[self.enc_dec_model],
             num_microbatches=get_num_microbatches(),
             forward_only=forward_only,
-<<<<<<< HEAD
-            seq_length=self.max_encoder_seq_length,
-            micro_batch_size=self.cfg.micro_batch_size,
-            decoder_seq_length=self.max_decoder_seq_length,
-=======
             seq_length=seq_length,
             micro_batch_size=get_micro_batch_size(),
             decoder_seq_length=decoder_seq_length,
->>>>>>> e64076e7
         )
 
         # only the last stages of the pipeline return losses
@@ -363,13 +353,12 @@
             Dataloader produces a global batch which is turned into a list of microbatches.
             The list of microbatches is then piped through the pipeline using megatron-core fwd/bwd functions.
         """
-        # Get seq length of batch
-        tensor_shape = [self.max_encoder_seq_length, self.cfg.micro_batch_size, self.cfg.encoder.hidden_size]
 
         return self._execute_fwd_bwd_function(
             data_iterator=dataloader_iter,
             forward_only=forward_only,
-            tensor_shape=tensor_shape,
+            seq_length=self.max_encoder_seq_length,
+            micro_batch_size=self.cfg.micro_batch_size,
             decoder_seq_length=self.max_decoder_seq_length,
         )
 
